--- conflicted
+++ resolved
@@ -221,8 +221,6 @@
         routeState: '',
         swapsFeatureIsLive: false,
         useNewSwapsApi: false,
-<<<<<<< HEAD
-=======
       },
     },
     appState: {
@@ -235,7 +233,6 @@
             minimumGasLimit: 5,
           },
         },
->>>>>>> c3e6514c
       },
     },
   };
