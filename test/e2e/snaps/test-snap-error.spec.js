const { strict: assert } = require('assert');
const { withFixtures } = require('../helpers');
const FixtureBuilder = require('../fixture-builder');
const { TEST_SNAPS_WEBSITE_URL } = require('./enums');

describe('Test Snap Error', function () {
  it('can pop up a snap error and see the error', async function () {
    const ganacheOptions = {
      accounts: [
        {
          secretKey:
            '0x7C9529A67102755B7E6102D6D950AC5D5863C98713805CEC576B945B15B71EAC',
          balance: 25000000000000000000,
        },
      ],
    };
    await withFixtures(
      {
        fixtures: new FixtureBuilder().build(),
        ganacheOptions,
        failOnConsoleError: false,
        title: this.test.title,
      },
      async ({ driver }) => {
        await driver.navigate();

        // enter pw into extension
        await driver.fill('#password', 'correct horse battery staple');
        await driver.press('#password', driver.Key.ENTER);

        // navigate to test snaps page and connect
        await driver.openNewPage(TEST_SNAPS_WEBSITE_URL);
<<<<<<< HEAD
=======
        await driver.delay(1000);
>>>>>>> 90d2ca07
        const snapButton = await driver.findElement('#connectErrorSnap');
        await driver.scrollToElement(snapButton);
        await driver.delay(1000);
        await driver.clickElement('#connectErrorSnap');
<<<<<<< HEAD
=======
        await driver.delay(1000);
>>>>>>> 90d2ca07

        // switch to metamask extension and click connect
        let windowHandles = await driver.waitUntilXWindowHandles(
          3,
          1000,
          10000,
        );
        const extensionPage = windowHandles[0];
        await driver.switchToWindowWithTitle(
          'MetaMask Notification',
          windowHandles,
        );
        await driver.clickElement(
          {
            text: 'Connect',
            tag: 'button',
          },
          10000,
        );

        await driver.delay(2000);

        // approve install of snap
        windowHandles = await driver.waitUntilXWindowHandles(3, 1000, 10000);
        await driver.switchToWindowWithTitle(
          'MetaMask Notification',
          windowHandles,
        );
        await driver.clickElement({
          text: 'Approve & install',
          tag: 'button',
        });

        // delay for npm installation
        await driver.delay(2000);

        // click send inputs on test snap page
        windowHandles = await driver.waitUntilXWindowHandles(2, 1000, 10000);
        await driver.switchToWindowWithTitle('Test Snaps', windowHandles);
<<<<<<< HEAD
        await driver.waitForSelector({
          css: '#connectErrorSnap',
          text: 'Reconnect to Error Snap',
        });
=======
        await driver.delay(1000);
>>>>>>> 90d2ca07

        // find and click on send error
        await driver.clickElement('#sendError');

        // switch back to the extension page
        await driver.switchToWindow(extensionPage);
        await driver.delay(1000);

        // look for the actual error and check if it is correct
        const error = await driver.findElement(
          '.home-notification__content-container',
        );
        const text = await error.getText();
        assert.equal(
          text.includes(
            "Snap Error: 'random error inside'. Error Code: '-32603'",
          ),
          true,
        );

        // try to click on the dismiss button and pass test if it works
        await driver.clickElement({
          text: 'Dismiss',
          tag: 'button',
        });
      },
    );
  });
});<|MERGE_RESOLUTION|>--- conflicted
+++ resolved
@@ -30,18 +30,12 @@
 
         // navigate to test snaps page and connect
         await driver.openNewPage(TEST_SNAPS_WEBSITE_URL);
-<<<<<<< HEAD
-=======
         await driver.delay(1000);
->>>>>>> 90d2ca07
         const snapButton = await driver.findElement('#connectErrorSnap');
         await driver.scrollToElement(snapButton);
         await driver.delay(1000);
         await driver.clickElement('#connectErrorSnap');
-<<<<<<< HEAD
-=======
         await driver.delay(1000);
->>>>>>> 90d2ca07
 
         // switch to metamask extension and click connect
         let windowHandles = await driver.waitUntilXWindowHandles(
@@ -81,14 +75,10 @@
         // click send inputs on test snap page
         windowHandles = await driver.waitUntilXWindowHandles(2, 1000, 10000);
         await driver.switchToWindowWithTitle('Test Snaps', windowHandles);
-<<<<<<< HEAD
         await driver.waitForSelector({
           css: '#connectErrorSnap',
           text: 'Reconnect to Error Snap',
         });
-=======
-        await driver.delay(1000);
->>>>>>> 90d2ca07
 
         // find and click on send error
         await driver.clickElement('#sendError');
