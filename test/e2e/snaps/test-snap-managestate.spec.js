const { strict: assert } = require('assert');
const { withFixtures } = require('../helpers');
const FixtureBuilder = require('../fixture-builder');
const { TEST_SNAPS_WEBSITE_URL } = require('./enums');

describe('Test Snap manageState', function () {
  it('can pop up manageState snap and do update get and clear', async function () {
    const ganacheOptions = {
      accounts: [
        {
          secretKey:
            '0x7C9529A67102755B7E6102D6D950AC5D5863C98713805CEC576B945B15B71EAC',
          balance: 25000000000000000000,
        },
      ],
    };

    await withFixtures(
      {
        fixtures: new FixtureBuilder().build(),
        ganacheOptions,
        failOnConsoleError: false,
        title: this.test.title,
      },
      async ({ driver }) => {
        await driver.navigate();

        // enter pw into extension
        await driver.fill('#password', 'correct horse battery staple');
        await driver.press('#password', driver.Key.ENTER);

        // navigate to test snaps page, then fill in the snapId
        await driver.driver.get(TEST_SNAPS_WEBSITE_URL);
        await driver.delay(1000);

        // find and scroll to the connect button and click it
        const snapButton1 = await driver.findElement('#connectManageState');
        await driver.scrollToElement(snapButton1);
        await driver.delay(1000);
        await driver.clickElement('#connectManageState');
        await driver.delay(1000);

        // switch to metamask extension and click connect
        const windowHandles = await driver.waitUntilXWindowHandles(
          2,
          1000,
          10000,
        );
        await driver.switchToWindowWithTitle(
          'MetaMask Notification',
          windowHandles,
        );
        await driver.clickElement({
          text: 'Connect',
          tag: 'button',
        });
<<<<<<< HEAD
        await driver.delay(2000);
=======

        await driver.waitForSelector({ text: 'Approve & install' });
>>>>>>> 4b271868

        await driver.clickElement({
          text: 'Approve & install',
          tag: 'button',
        });

        await driver.waitForSelector({ text: 'Ok' });

        await driver.clickElement({
          text: 'Ok',
          tag: 'button',
        });

        // fill and click send inputs on test snap page
        await driver.switchToWindowWithTitle('Test Snaps', windowHandles);

        // wait for npm installation success
        await driver.waitForSelector({
          css: '#connectManageState',
          text: 'Reconnect to Manage State Snap',
        });

        await driver.delay(1000);
        await driver.pasteIntoField('#dataManageState', '23');
        const snapButton2 = await driver.findElement(
          '#retrieveManageStateResult',
        );
        await driver.scrollToElement(snapButton2);
        await driver.delay(1000);
        await driver.clickElement('#sendManageState');

        // check the results of the public key test
        await driver.delay(1000);
        const manageStateResult = await driver.findElement(
          '#sendManageStateResult',
        );
        assert.equal(await manageStateResult.getText(), 'true');

        // check the results
        await driver.delay(1000);
        const retrieveManageStateResult = await driver.findElement(
          '#retrieveManageStateResult',
        );
        assert.equal(
          await retrieveManageStateResult.getText(),
          '{ "testState": [ "23" ] }',
        );

        // click clear results
        await driver.clickElement('#clearManageState');

        // check if true
        await driver.delay(1000);
        const clearManageStateResult = await driver.findElement(
          '#clearManageStateResult',
        );
        assert.equal(await clearManageStateResult.getText(), 'true');

        // check result array is empty
        await driver.delay(1000);
        const retrieveManageStateResult2 = await driver.findElement(
          '#retrieveManageStateResult',
        );
        assert.equal(
          await retrieveManageStateResult2.getText(),
          '{ "testState": [] }',
        );
      },
    );
  });
});<|MERGE_RESOLUTION|>--- conflicted
+++ resolved
@@ -54,12 +54,8 @@
           text: 'Connect',
           tag: 'button',
         });
-<<<<<<< HEAD
-        await driver.delay(2000);
-=======
 
         await driver.waitForSelector({ text: 'Approve & install' });
->>>>>>> 4b271868
 
         await driver.clickElement({
           text: 'Approve & install',
