const { promises: fs } = require('fs');
const { strict: assert } = require('assert');
const { until, error: webdriverError, By, Key } = require('selenium-webdriver');
const cssToXPath = require('css-to-xpath');

/**
 * Temporary workaround to patch selenium's element handle API with methods
 * that match the playwright API for Elements
 *
 * @param {Object} element - Selenium Element
 * @param driver
 * @returns {Object} modified Selenium Element
 */
function wrapElementWithAPI(element, driver) {
  element.press = (key) => element.sendKeys(key);
  element.fill = async (input) => {
    // The 'fill' method in playwright replaces existing input
    await element.clear();
    await element.sendKeys(input);
  };
  element.waitForElementState = async (state, timeout) => {
    switch (state) {
      case 'hidden':
        return await driver.wait(until.stalenessOf(element), timeout);
      case 'visible':
        return await driver.wait(until.elementIsVisible(element), timeout);
      default:
        throw new Error(`Provided state: '${state}' is not supported`);
    }
  };
  return element;
}

/**
 * For Selenium WebDriver API documentation, see:
 * https://www.selenium.dev/selenium/docs/api/javascript/module/selenium-webdriver/index_exports_WebDriver.html
 */
class Driver {
  /**
   * @param {!ThenableWebDriver} driver - A {@code WebDriver} instance
   * @param {string} browser - The type of browser this driver is controlling
   * @param extensionUrl
   * @param {number} timeout
   */
  constructor(driver, browser, extensionUrl, timeout = 10000) {
    this.driver = driver;
    this.browser = browser;
    this.extensionUrl = extensionUrl;
    this.timeout = timeout;
    // The following values are found in
    // https://github.com/SeleniumHQ/selenium/blob/trunk/javascript/node/selenium-webdriver/lib/input.js#L50-L110
    // These should be replaced with string constants 'Enter' etc for playwright.
    this.Key = {
      BACK_SPACE: '\uE003',
      ENTER: '\uE007',
    };
  }

  async executeAsyncScript(script, ...args) {
    return this.driver.executeAsyncScript(script, args);
  }

  async executeScript(script, ...args) {
    return this.driver.executeScript(script, args);
  }

  buildLocator(locator) {
    if (typeof locator === 'string') {
      // If locator is a string we assume its a css selector
      return By.css(locator);
    } else if (locator.value) {
      // For backwards compatibility, checking if the locator has a value prop
      // tells us this is a Selenium locator
      return locator;
    } else if (locator.xpath) {
      // Providing an xpath prop to the object will consume the locator as an
      // xpath locator.
      return By.xpath(locator.xpath);
    } else if (locator.text) {
      // Providing a text prop, and optionally a tag or css prop, will use
      // xpath to look for an element with the tag that has matching text.
      if (locator.css) {
        // When providing css prop we use cssToXPath to build a xpath string
        // We provide two cases to check for, first a text node of the
        // element that matches the text provided OR we test the stringified
        // contents of the element in the case where text is split across
        // multiple children. In the later case non literal spaces are stripped
        // so we do the same with the input to provide a consistent API.
        const xpath = cssToXPath
          .parse(locator.css)
          .where(
            cssToXPath.xPathBuilder
              .string()
              .contains(locator.text)
              .or(
                cssToXPath.xPathBuilder
                  .string()
                  .contains(locator.text.split(' ').join('')),
              ),
          )
          .toXPath();
        return By.xpath(xpath);
      }
      // The tag prop is optional and further refines which elements match
      return By.xpath(
        `//${locator.tag ?? '*'}[contains(text(), '${locator.text}')]`,
      );
    }
    throw new Error(
      `The locator '${locator}' is not supported by the E2E test driver`,
    );
  }

  async fill(rawLocator, input) {
    const element = await this.findElement(rawLocator);
    await element.fill(input);
    return element;
  }

  async press(rawLocator, keys) {
    const element = await this.findElement(rawLocator);
    await element.press(keys);
    return element;
  }

  async delay(time) {
    await new Promise((resolve) => setTimeout(resolve, time));
  }

  async wait(condition, timeout = this.timeout) {
    await this.driver.wait(condition, timeout);
  }

  async waitForSelector(
    rawLocator,
    { timeout = this.timeout, state = 'visible' } = {},
  ) {
    // Playwright has a waitForSelector method that will become a shallow
    // replacement for the implementation below. It takes an option options
    // bucket that can include the state attribute to wait for elements that
    // match the selector to be removed from the DOM.
    const selector = this.buildLocator(rawLocator);
    let element;
    if (!['visible', 'detached'].includes(state)) {
      throw new Error(`Provided state selector ${state} is not supported`);
    }
    if (state === 'visible') {
      element = await this.driver.wait(until.elementLocated(selector), timeout);
    } else if (state === 'detached') {
      element = await this.driver.wait(
        until.stalenessOf(await this.findElement(selector)),
        timeout,
      );
    }
    return wrapElementWithAPI(element, this);
  }

  async quit() {
    await this.driver.quit();
  }

  // Element interactions

  async findElement(rawLocator) {
    const locator = this.buildLocator(rawLocator);
    const element = await this.driver.wait(
      until.elementLocated(locator),
      this.timeout,
    );
    return wrapElementWithAPI(element, this);
  }

  async findVisibleElement(rawLocator) {
    const locator = this.buildLocator(rawLocator);
    const element = await this.findElement(locator);
    await this.driver.wait(until.elementIsVisible(element), this.timeout);
    return wrapElementWithAPI(element, this);
  }

  async findClickableElement(rawLocator) {
    const locator = this.buildLocator(rawLocator);
    const element = await this.findElement(locator);
    await Promise.all([
      this.driver.wait(until.elementIsVisible(element), this.timeout),
      this.driver.wait(until.elementIsEnabled(element), this.timeout),
    ]);
    return wrapElementWithAPI(element, this);
  }

  async findElements(rawLocator) {
    const locator = this.buildLocator(rawLocator);
    const elements = await this.driver.wait(
      until.elementsLocated(locator),
      this.timeout,
    );
    return elements.map((element) => wrapElementWithAPI(element, this));
  }

  async findClickableElements(rawLocator) {
    const locator = this.buildLocator(rawLocator);
    const elements = await this.findElements(locator);
    await Promise.all(
      elements.reduce((acc, element) => {
        acc.push(
          this.driver.wait(until.elementIsVisible(element), this.timeout),
          this.driver.wait(until.elementIsEnabled(element), this.timeout),
        );
        return acc;
      }, []),
    );
    return elements.map((element) => wrapElementWithAPI(element, this));
  }

  async clickElement(rawLocator) {
    const locator = this.buildLocator(rawLocator);
    const element = await this.findClickableElement(locator);
    await element.click();
  }

  async clickPoint(rawLocator, x, y) {
    const locator = this.buildLocator(rawLocator);
    const element = await this.findElement(locator);
    await this.driver
      .actions()
      .move({ origin: element, x, y })
      .click()
      .perform();
  }

  async scrollToElement(element) {
    await this.driver.executeScript(
      'arguments[0].scrollIntoView(true)',
      element,
    );
  }

  async assertElementNotPresent(rawLocator) {
    const locator = this.buildLocator(rawLocator);
    let dataTab;
    try {
      dataTab = await this.findElement(locator);
    } catch (err) {
      assert(
        err instanceof webdriverError.NoSuchElementError ||
          err instanceof webdriverError.TimeoutError,
      );
    }
    assert.ok(!dataTab, 'Found element that should not be present');
  }

<<<<<<< HEAD
  async isElementPresent(element) {
    try {
      await this.findElement(element);
      return true;
    } catch (err) {
      return false;
    }
=======
  /**
   * Paste a string into a field.
   *
   * @param {string} element - The element locator.
   * @param {string} contentToPaste - The content to paste.
   */
  async pasteIntoField(element, contentToPaste) {
    // Throw if double-quote is present in content to paste
    // so that we don't have to worry about escaping double-quotes
    if (contentToPaste.includes('"')) {
      throw new Error('Cannot paste content with double-quote');
    }
    // Click to focus the field
    await this.clickElement(element);
    await this.executeScript(
      `navigator.clipboard.writeText("${contentToPaste}")`,
    );
    await this.fill(element, Key.chord(Key.CONTROL, 'v'));
>>>>>>> 48fa62f4
  }

  // Navigation

  async navigate(page = Driver.PAGES.HOME) {
    return await this.driver.get(`${this.extensionUrl}/${page}.html`);
  }

  // Metrics

  async collectMetrics() {
    return await this.driver.executeScript(collectMetrics);
  }

  // Window management

  async openNewPage(url) {
    const newHandle = await this.driver.switchTo().newWindow();
    await this.driver.get(url);
    return newHandle;
  }

  async switchToWindow(handle) {
    await this.driver.switchTo().window(handle);
  }

  async getAllWindowHandles() {
    return await this.driver.getAllWindowHandles();
  }

  async waitUntilXWindowHandles(x, delayStep = 1000, timeout = 5000) {
    let timeElapsed = 0;
    let windowHandles = [];
    while (timeElapsed <= timeout) {
      windowHandles = await this.driver.getAllWindowHandles();
      if (windowHandles.length === x) {
        return windowHandles;
      }
      await this.delay(delayStep);
      timeElapsed += delayStep;
    }
    throw new Error('waitUntilXWindowHandles timed out polling window handles');
  }

  async switchToWindowWithTitle(
    title,
    initialWindowHandles,
    delayStep = 1000,
    timeout = 5000,
  ) {
    let windowHandles =
      initialWindowHandles || (await this.driver.getAllWindowHandles());
    let timeElapsed = 0;
    while (timeElapsed <= timeout) {
      for (const handle of windowHandles) {
        await this.driver.switchTo().window(handle);
        const handleTitle = await this.driver.getTitle();
        if (handleTitle === title) {
          return handle;
        }
      }
      await this.delay(delayStep);
      timeElapsed += delayStep;
      // refresh the window handles
      windowHandles = await this.driver.getAllWindowHandles();
    }

    throw new Error(`No window with title: ${title}`);
  }

  /**
   * Closes all windows except those in the given list of exceptions
   *
   * @param {Array<string>} exceptions - The list of window handle exceptions
   * @param {Array} [windowHandles] - The full list of window handles
   * @returns {Promise<void>}
   */
  async closeAllWindowHandlesExcept(exceptions, windowHandles) {
    // eslint-disable-next-line no-param-reassign
    windowHandles = windowHandles || (await this.driver.getAllWindowHandles());

    for (const handle of windowHandles) {
      if (!exceptions.includes(handle)) {
        await this.driver.switchTo().window(handle);
        await this.delay(1000);
        await this.driver.close();
        await this.delay(1000);
      }
    }
  }

  // Error handling

  async verboseReportOnFailure(title) {
    const artifactDir = `./test-artifacts/${this.browser}/${title}`;
    const filepathBase = `${artifactDir}/test-failure`;
    await fs.mkdir(artifactDir, { recursive: true });
    const screenshot = await this.driver.takeScreenshot();
    await fs.writeFile(`${filepathBase}-screenshot.png`, screenshot, {
      encoding: 'base64',
    });
    const htmlSource = await this.driver.getPageSource();
    await fs.writeFile(`${filepathBase}-dom.html`, htmlSource);
    const uiState = await this.driver.executeScript(
      () => window.getCleanAppState && window.getCleanAppState(),
    );
    await fs.writeFile(
      `${filepathBase}-state.json`,
      JSON.stringify(uiState, null, 2),
    );
  }

  async checkBrowserForConsoleErrors() {
    const ignoredLogTypes = ['WARNING'];
    const ignoredErrorMessages = [
      // Third-party Favicon 404s show up as errors
      'favicon.ico - Failed to load resource: the server responded with a status of 404',
      // Sentry rate limiting
      'Failed to load resource: the server responded with a status of 429',
      // 4Byte
      'Failed to load resource: the server responded with a status of 502 (Bad Gateway)',
    ];
    const browserLogs = await this.driver.manage().logs().get('browser');
    const errorEntries = browserLogs.filter(
      (entry) => !ignoredLogTypes.includes(entry.level.toString()),
    );
    const errorObjects = errorEntries.map((entry) => entry.toJSON());
    return errorObjects.filter(
      (entry) =>
        !ignoredErrorMessages.some((message) =>
          entry.message.includes(message),
        ),
    );
  }
}

function collectMetrics() {
  const results = {
    paint: {},
    navigation: [],
  };

  window.performance.getEntriesByType('paint').forEach((paintEntry) => {
    results.paint[paintEntry.name] = paintEntry.startTime;
  });

  window.performance
    .getEntriesByType('navigation')
    .forEach((navigationEntry) => {
      results.navigation.push({
        domContentLoaded: navigationEntry.domContentLoadedEventEnd,
        load: navigationEntry.loadEventEnd,
        domInteractive: navigationEntry.domInteractive,
        redirectCount: navigationEntry.redirectCount,
        type: navigationEntry.type,
      });
    });

  return results;
}

Driver.PAGES = {
  BACKGROUND: 'background',
  HOME: 'home',
  NOTIFICATION: 'notification',
  POPUP: 'popup',
};

module.exports = Driver;<|MERGE_RESOLUTION|>--- conflicted
+++ resolved
@@ -248,7 +248,6 @@
     assert.ok(!dataTab, 'Found element that should not be present');
   }
 
-<<<<<<< HEAD
   async isElementPresent(element) {
     try {
       await this.findElement(element);
@@ -256,7 +255,8 @@
     } catch (err) {
       return false;
     }
-=======
+  }
+
   /**
    * Paste a string into a field.
    *
@@ -275,7 +275,6 @@
       `navigator.clipboard.writeText("${contentToPaste}")`,
     );
     await this.fill(element, Key.chord(Key.CONTROL, 'v'));
->>>>>>> 48fa62f4
   }
 
   // Navigation
