const injectCss = require('inject-css')
const OldMetaMaskUiCss = require('../../old-ui/css')
const NewMetaMaskUiCss = require('../../ui/css')
const startPopup = require('./popup-core')
const PortStream = require('./lib/port-stream.js')
const isPopupOrNotification = require('./lib/is-popup-or-notification')
const extension = require('extensionizer')
const ExtensionPlatform = require('./platforms/extension')
const NotificationManager = require('./lib/notification-manager')
const notificationManager = new NotificationManager()
const setupRaven = require('./lib/setupRaven')

start().catch(log.error)

async function start() {

  // create platform global
  global.platform = new ExtensionPlatform()

  // setup sentry error reporting
  const release = global.platform.getVersion()
  setupRaven({ release })

  // inject css
  // const css = MetaMaskUiCss()
  // injectCss(css)

  // identify window type (popup, notification)
  const windowType = isPopupOrNotification()
  global.METAMASK_UI_TYPE = windowType
  closePopupIfOpen(windowType)

  // setup stream to background
  const extensionPort = extension.runtime.connect({ name: windowType })
  const connectionStream = new PortStream(extensionPort)

  // start ui
  const container = document.getElementById('app-content')
  startPopup({ container, connectionStream }, (err, store) => {
    if (err) return displayCriticalError(err)

    // Code commented out until we begin auto adding users to NewUI
    // const { isMascara, identities = {}, featureFlags = {} } = store.getState().metamask
    // const firstTime = Object.keys(identities).length === 0
    const { isMascara, featureFlags = {} } = store.getState().metamask
    let betaUIState = featureFlags.betaUI

    // Code commented out until we begin auto adding users to NewUI
    // const useBetaCss = isMascara || firstTime || betaUIState
    const useBetaCss = isMascara || betaUIState

    let css = useBetaCss ? NewMetaMaskUiCss() : OldMetaMaskUiCss()
    let deleteInjectedCss = injectCss(css)
    let newBetaUIState

    store.subscribe(() => {
      const state = store.getState()
      newBetaUIState = state.metamask.featureFlags.betaUI
      if (newBetaUIState !== betaUIState) {
        deleteInjectedCss()
        betaUIState = newBetaUIState
        css = betaUIState ? NewMetaMaskUiCss() : OldMetaMaskUiCss()
        deleteInjectedCss = injectCss(css)
      }
      if (state.appState.shouldClose) notificationManager.closePopup()
    })
  })


<<<<<<< HEAD
  function closePopupIfOpen (windowType) {
    if (windowType !== 'notification') {
      notificationManager.closePopup()
    }
  }

  function displayCriticalError (err) {
    container.innerHTML = '<div class="critical-error">The MetaMask app failed to load: please open and close MetaMask again to restart.</div>'
    container.style.height = '80px'
    log.error(err.stack)
    throw err
=======
function closePopupIfOpen (windowType) {
  if (windowType !== 'notification') {
    // should close only chrome popup
    notificationManager.closePopup()
>>>>>>> 04b1f842
  }

}<|MERGE_RESOLUTION|>--- conflicted
+++ resolved
@@ -67,9 +67,9 @@
   })
 
 
-<<<<<<< HEAD
   function closePopupIfOpen (windowType) {
     if (windowType !== 'notification') {
+      // should close only chrome popup
       notificationManager.closePopup()
     }
   }
@@ -79,12 +79,6 @@
     container.style.height = '80px'
     log.error(err.stack)
     throw err
-=======
-function closePopupIfOpen (windowType) {
-  if (windowType !== 'notification') {
-    // should close only chrome popup
-    notificationManager.closePopup()
->>>>>>> 04b1f842
   }
 
 }