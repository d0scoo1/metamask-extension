--- conflicted
+++ resolved
@@ -86,13 +86,6 @@
 
     // eth data query tools
     this.ethQuery = new EthQuery(this.provider)
-<<<<<<< HEAD
-=======
-    this.ethStore = new EthStore({
-      provider: this.provider,
-      blockTracker: this.blockTracker,
-    })
->>>>>>> 73d9434a
 
     // key mgmt
     this.keyringController = new KeyringController({
