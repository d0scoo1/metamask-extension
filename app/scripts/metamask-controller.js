--- conflicted
+++ resolved
@@ -1,11 +1,7 @@
 const extend = require('xtend')
 const EthStore = require('eth-store')
 const MetaMaskProvider = require('web3-provider-engine/zero.js')
-<<<<<<< HEAD
-const IdentityStore = require('./keyring-controller')
-=======
 const KeyringController = require('./keyring-controller')
->>>>>>> 152419a7
 const messageManager = require('./lib/message-manager')
 const HostStore = require('./lib/remote-store.js').HostStore
 const Web3 = require('web3')
@@ -24,11 +20,7 @@
     })
     this.provider = this.initializeProvider(opts)
     this.ethStore = new EthStore(this.provider)
-<<<<<<< HEAD
-    this.idStore.setStore(this.ethStore)
-=======
     this.keyringController.setStore(this.ethStore)
->>>>>>> 152419a7
     this.getNetwork()
     this.messageManager = messageManager
     this.publicConfigStore = this.initPublicConfigStore()
@@ -67,20 +59,6 @@
       checkTOSChange: this.checkTOSChange.bind(this),
       setGasMultiplier: this.setGasMultiplier.bind(this),
 
-<<<<<<< HEAD
-      // forward directly to idStore
-      createNewVault: idStore.createNewVault.bind(idStore),
-      submitPassword: idStore.submitPassword.bind(idStore),
-      setSelectedAddress: idStore.setSelectedAddress.bind(idStore),
-      approveTransaction: idStore.approveTransaction.bind(idStore),
-      cancelTransaction: idStore.cancelTransaction.bind(idStore),
-      signMessage: idStore.signMessage.bind(idStore),
-      cancelMessage: idStore.cancelMessage.bind(idStore),
-      setLocked: idStore.setLocked.bind(idStore),
-      exportAccount: idStore.exportAccount.bind(idStore),
-      saveAccountLabel: idStore.saveAccountLabel.bind(idStore),
-      tryPassword: idStore.tryPassword.bind(idStore),
-=======
       // forward directly to keyringController
       createNewVault: keyringController.createNewVault.bind(keyringController),
       addNewKeyring: keyringController.addNewKeyring.bind(keyringController),
@@ -94,7 +72,6 @@
       exportAccount: keyringController.exportAccount.bind(keyringController),
       saveAccountLabel: keyringController.saveAccountLabel.bind(keyringController),
       tryPassword: keyringController.tryPassword.bind(keyringController),
->>>>>>> 152419a7
       // coinbase
       buyEth: this.buyEth.bind(this),
       // shapeshift
@@ -184,11 +161,7 @@
     var provider = MetaMaskProvider(providerOpts)
     var web3 = new Web3(provider)
     this.web3 = web3
-<<<<<<< HEAD
-    idStore.web3 = web3
-=======
     keyringController.web3 = web3
->>>>>>> 152419a7
 
     provider.on('block', this.processBlock.bind(this))
     provider.on('error', this.getNetwork.bind(this))
