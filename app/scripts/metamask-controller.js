/**
 * @file      The central metamask controller. Aggregates other controllers and exports an api.
 * @copyright Copyright (c) 2018 MetaMask
 * @license   MIT
 */

import EventEmitter from 'events'

import pump from 'pump'
import Dnode from 'dnode'
import extension from 'extensionizer'
import ObservableStore from 'obs-store'
import ComposableObservableStore from './lib/ComposableObservableStore'
import asStream from 'obs-store/lib/asStream'
import AccountTracker from './lib/account-tracker'
import RpcEngine from 'json-rpc-engine'
import { debounce } from 'lodash'
import createEngineStream from 'json-rpc-middleware-stream/engineStream'
import createFilterMiddleware from 'eth-json-rpc-filters'
import createSubscriptionManager from 'eth-json-rpc-filters/subscriptionManager'
import createLoggerMiddleware from './lib/createLoggerMiddleware'
import createMethodMiddleware from './lib/createMethodMiddleware'
import createOriginMiddleware from './lib/createOriginMiddleware'
import createTabIdMiddleware from './lib/createTabIdMiddleware'
import createOnboardingMiddleware from './lib/createOnboardingMiddleware'
import providerAsMiddleware from 'eth-json-rpc-middleware/providerAsMiddleware'
import { setupMultiplex } from './lib/stream-utils'
import KeyringController from 'eth-keyring-controller'
import EnsController from './controllers/ens'
import NetworkController from './controllers/network'
import PreferencesController from './controllers/preferences'
import AppStateController from './controllers/app-state'
import CachedBalancesController from './controllers/cached-balances'
import AlertController from './controllers/alert'
import OnboardingController from './controllers/onboarding'
import ThreeBoxController from './controllers/threebox'
import IncomingTransactionsController from './controllers/incoming-transactions'
import MessageManager from './lib/message-manager'
import DecryptMessageManager from './lib/decrypt-message-manager'
import EncryptionPublicKeyManager from './lib/encryption-public-key-manager'
import PersonalMessageManager from './lib/personal-message-manager'
import TypedMessageManager from './lib/typed-message-manager'
import TransactionController from './controllers/transactions'
import TokenRatesController from './controllers/token-rates'
import DetectTokensController from './controllers/detect-tokens'
import { PermissionsController } from './controllers/permissions'
import getRestrictedMethods from './controllers/permissions/restrictedMethods'
import nodeify from './lib/nodeify'
import accountImporter from './account-import-strategies'
import selectChainId from './lib/select-chain-id'
import { Mutex } from 'await-semaphore'
import { version } from '../manifest/_base.json'
import ethUtil from 'ethereumjs-util'

import seedPhraseVerifier from './lib/seed-phrase-verifier'
import log from 'loglevel'
import TrezorKeyring from 'eth-trezor-keyring'
import LedgerBridgeKeyring from '@metamask/eth-ledger-bridge-keyring'
import EthQuery from 'eth-query'
import nanoid from 'nanoid'
import contractMap from 'eth-contract-metadata'

import {
  AddressBookController,
  CurrencyRateController,
  PhishingController,
} from '@metamask/controllers'

import backgroundMetaMetricsEvent from './lib/background-metametrics'

export default class MetamaskController extends EventEmitter {

  /**
   * @constructor
   * @param {Object} opts
   */
  constructor (opts) {
    super()

    this.defaultMaxListeners = 20

    this.sendUpdate = debounce(this.privateSendUpdate.bind(this), 200)
    this.opts = opts
    const initState = opts.initState || {}
    this.recordFirstTimeInfo(initState)

    // this keeps track of how many "controllerStream" connections are open
    // the only thing that uses controller connections are open metamask UI instances
    this.activeControllerConnections = 0

    // platform-specific api
    this.platform = opts.platform

    this.getRequestAccountTabIds = opts.getRequestAccountTabIds
    this.getOpenMetamaskTabsIds = opts.getOpenMetamaskTabsIds

    // observable state store
    this.store = new ComposableObservableStore(initState)

    // external connections by origin
    // Do not modify directly. Use the associated methods.
    this.connections = {}

    // lock to ensure only one vault created at once
    this.createVaultMutex = new Mutex()

    // next, we will initialize the controllers
    // controller initialization order matters

    this.networkController = new NetworkController(initState.NetworkController)

    this.preferencesController = new PreferencesController({
      initState: initState.PreferencesController,
      initLangCode: opts.initLangCode,
      openPopup: opts.openPopup,
      network: this.networkController,
    })

    this.appStateController = new AppStateController({
      addUnlockListener: this.on.bind(this, 'unlock'),
      isUnlocked: this.isUnlocked.bind(this),
      initState: initState.AppStateController,
      onInactiveTimeout: () => this.setLocked(),
      showUnlockRequest: opts.showUnlockRequest,
      preferencesStore: this.preferencesController.store,
    })

    this.currencyRateController = new CurrencyRateController(undefined, initState.CurrencyController)

    this.phishingController = new PhishingController()

    // now we can initialize the RPC provider, which other controllers require
    this.initializeProvider()
    this.provider = this.networkController.getProviderAndBlockTracker().provider
    this.blockTracker = this.networkController.getProviderAndBlockTracker().blockTracker

    // token exchange rate tracker
    this.tokenRatesController = new TokenRatesController({
      currency: this.currencyRateController,
      preferences: this.preferencesController.store,
    })

    this.ensController = new EnsController({
      provider: this.provider,
      networkStore: this.networkController.networkStore,
    })

    this.incomingTransactionsController = new IncomingTransactionsController({
      blockTracker: this.blockTracker,
      networkController: this.networkController,
      preferencesController: this.preferencesController,
      initState: initState.IncomingTransactionsController,
    })

    // account tracker watches balances, nonces, and any code at their address
    this.accountTracker = new AccountTracker({
      provider: this.provider,
      blockTracker: this.blockTracker,
      network: this.networkController,
    })

    // start and stop polling for balances based on activeControllerConnections
    this.on('controllerConnectionChanged', (activeControllerConnections) => {
      if (activeControllerConnections > 0) {
        this.accountTracker.start()
        this.incomingTransactionsController.start()
        this.tokenRatesController.start()
      } else {
        this.accountTracker.stop()
        this.incomingTransactionsController.stop()
        this.tokenRatesController.stop()
      }
    })

    this.cachedBalancesController = new CachedBalancesController({
      accountTracker: this.accountTracker,
      getNetwork: this.networkController.getNetworkState.bind(this.networkController),
      initState: initState.CachedBalancesController,
    })

    this.onboardingController = new OnboardingController({
      initState: initState.OnboardingController,
      preferencesController: this.preferencesController,
    })

    // ensure accountTracker updates balances after network change
    this.networkController.on('networkDidChange', () => {
      this.accountTracker._updateAccounts()
    })

    const additionalKeyrings = [TrezorKeyring, LedgerBridgeKeyring]
    this.keyringController = new KeyringController({
      keyringTypes: additionalKeyrings,
      initState: initState.KeyringController,
      getNetwork: this.networkController.getNetworkState.bind(this.networkController),
      encryptor: opts.encryptor || undefined,
    })
    this.keyringController.memStore.subscribe((s) => this._onKeyringControllerUpdate(s))
    this.keyringController.on('unlock', () => this.emit('unlock'))

    this.permissionsController = new PermissionsController({
      getKeyringAccounts: this.keyringController.getAccounts.bind(this.keyringController),
      getRestrictedMethods,
      getUnlockPromise: this.appStateController.getUnlockPromise.bind(this.appStateController),
      notifyDomain: this.notifyConnections.bind(this),
      notifyAllDomains: this.notifyAllConnections.bind(this),
      preferences: this.preferencesController.store,
      showPermissionRequest: opts.showPermissionRequest,
    }, initState.PermissionsController, initState.PermissionsMetadata)

    this.detectTokensController = new DetectTokensController({
      preferences: this.preferencesController,
      network: this.networkController,
      keyringMemStore: this.keyringController.memStore,
    })

    this.addressBookController = new AddressBookController(undefined, initState.AddressBookController)

    this.alertController = new AlertController({
      initState: initState.AlertController,
      preferencesStore: this.preferencesController.store,
    })

    this.threeBoxController = new ThreeBoxController({
      preferencesController: this.preferencesController,
      addressBookController: this.addressBookController,
      keyringController: this.keyringController,
      initState: initState.ThreeBoxController,
      getKeyringControllerState: this.keyringController.memStore.getState.bind(this.keyringController.memStore),
      version,
    })

    this.txController = new TransactionController({
      initState: initState.TransactionController || initState.TransactionManager,
      getPermittedAccounts: this.permissionsController.getAccounts.bind(this.permissionsController),
      networkStore: this.networkController.networkStore,
      preferencesStore: this.preferencesController.store,
      txHistoryLimit: 40,
      getNetwork: this.networkController.getNetworkState.bind(this),
      signTransaction: this.keyringController.signTransaction.bind(this.keyringController),
      provider: this.provider,
      blockTracker: this.blockTracker,
    })
    this.txController.on('newUnapprovedTx', () => opts.showUnapprovedTx())

    this.txController.on(`tx:status-update`, async (txId, status) => {
      if (status === 'confirmed' || status === 'failed') {
        const txMeta = this.txController.txStateManager.getTx(txId)
        this.platform.showTransactionNotification(txMeta)

        const { txReceipt } = txMeta
        if (txReceipt && txReceipt.status === '0x0') {
          this.sendBackgroundMetaMetrics({
            action: 'Transactions',
            name: 'On Chain Failure',
            customVariables: { errorMessage: txMeta.simulationFails?.reason },
          })
        }
      }
    })

    this.networkController.on('networkDidChange', () => {
      this.setCurrentCurrency(
        this.currencyRateController.state.currentCurrency,
        (error) => {
          if (error) {
            throw error
          }
        },
      )
    })

    this.networkController.lookupNetwork()
    this.messageManager = new MessageManager()
    this.personalMessageManager = new PersonalMessageManager()
    this.decryptMessageManager = new DecryptMessageManager()
    this.encryptionPublicKeyManager = new EncryptionPublicKeyManager()
    this.typedMessageManager = new TypedMessageManager({ networkController: this.networkController })


    this.store.updateStructure({
      AppStateController: this.appStateController.store,
      TransactionController: this.txController.store,
      KeyringController: this.keyringController.store,
      PreferencesController: this.preferencesController.store,
      AddressBookController: this.addressBookController,
      CurrencyController: this.currencyRateController,
      NetworkController: this.networkController.store,
      CachedBalancesController: this.cachedBalancesController.store,
      AlertController: this.alertController.store,
      OnboardingController: this.onboardingController.store,
      IncomingTransactionsController: this.incomingTransactionsController.store,
      PermissionsController: this.permissionsController.permissions,
      PermissionsMetadata: this.permissionsController.store,
      ThreeBoxController: this.threeBoxController.store,
    })

    this.memStore = new ComposableObservableStore(null, {
      AppStateController: this.appStateController.store,
      NetworkController: this.networkController.store,
      AccountTracker: this.accountTracker.store,
      TxController: this.txController.memStore,
      CachedBalancesController: this.cachedBalancesController.store,
      TokenRatesController: this.tokenRatesController.store,
      MessageManager: this.messageManager.memStore,
      PersonalMessageManager: this.personalMessageManager.memStore,
      DecryptMessageManager: this.decryptMessageManager.memStore,
      EncryptionPublicKeyManager: this.encryptionPublicKeyManager.memStore,
      TypesMessageManager: this.typedMessageManager.memStore,
      KeyringController: this.keyringController.memStore,
      PreferencesController: this.preferencesController.store,
      AddressBookController: this.addressBookController,
      CurrencyController: this.currencyRateController,
      AlertController: this.alertController.store,
      OnboardingController: this.onboardingController.store,
      IncomingTransactionsController: this.incomingTransactionsController.store,
      PermissionsController: this.permissionsController.permissions,
      PermissionsMetadata: this.permissionsController.store,
      ThreeBoxController: this.threeBoxController.store,
      // ENS Controller
      EnsController: this.ensController.store,
    })
    this.memStore.subscribe(this.sendUpdate.bind(this))

    const password = process.env.CONF?.password
    if (
      password && !this.isUnlocked() &&
      this.onboardingController.completedOnboarding
    ) {
      this.submitPassword(password)
    }
  }

  /**
   * Constructor helper: initialize a provider.
   */
  initializeProvider () {
    const providerOpts = {
      static: {
        eth_syncing: false,
        web3_clientVersion: `MetaMask/v${version}`,
      },
      version,
      // account mgmt
      getAccounts: async ({ origin }) => {
        if (origin === 'metamask') {
          const selectedAddress = this.preferencesController.getSelectedAddress()
          return selectedAddress ? [selectedAddress] : []
        } else if (this.isUnlocked()) {
          return await this.permissionsController.getAccounts(origin)
        }
        return [] // changing this is a breaking change
      },
      // tx signing
      processTransaction: this.newUnapprovedTransaction.bind(this),
      // msg signing
      processEthSignMessage: this.newUnsignedMessage.bind(this),
      processTypedMessage: this.newUnsignedTypedMessage.bind(this),
      processTypedMessageV3: this.newUnsignedTypedMessage.bind(this),
      processTypedMessageV4: this.newUnsignedTypedMessage.bind(this),
      processPersonalMessage: this.newUnsignedPersonalMessage.bind(this),
      processDecryptMessage: this.newRequestDecryptMessage.bind(this),
      processEncryptionPublicKey: this.newRequestEncryptionPublicKey.bind(this),
      getPendingNonce: this.getPendingNonce.bind(this),
      getPendingTransactionByHash: (hash) => this.txController.getFilteredTxList({ hash, status: 'submitted' })[0],
    }
    const providerProxy = this.networkController.initializeProvider(providerOpts)
    return providerProxy
  }

  /**
   * Constructor helper: initialize a public config store.
   * This store is used to make some config info available to Dapps synchronously.
   */
  createPublicConfigStore () {
    // subset of state for metamask inpage provider
    const publicConfigStore = new ObservableStore()

    // setup memStore subscription hooks
    this.on('update', updatePublicConfigStore)
    updatePublicConfigStore(this.getState())

    publicConfigStore.destroy = () => {
      this.removeEventListener && this.removeEventListener('update', updatePublicConfigStore)
    }

    function updatePublicConfigStore (memState) {
      publicConfigStore.putState(selectPublicState(memState))
    }

    function selectPublicState ({ isUnlocked, network, provider }) {
      return {
        isUnlocked,
        networkVersion: network,
        chainId: selectChainId({ network, provider }),
      }
    }
    return publicConfigStore
  }

  //=============================================================================
  // EXPOSED TO THE UI SUBSYSTEM
  //=============================================================================

  /**
   * The metamask-state of the various controllers, made available to the UI
   *
   * @returns {Object} - status
   */
  getState () {
    const vault = this.keyringController.store.getState().vault
    const isInitialized = !!vault

    return {
      ...{ isInitialized },
      ...this.memStore.getFlatState(),
    }
  }

  /**
   * Returns an Object containing API Callback Functions.
   * These functions are the interface for the UI.
   * The API object can be transmitted over a stream with dnode.
   *
   * @returns {Object} - Object containing API functions.
   */
  getApi () {
    const keyringController = this.keyringController
    const networkController = this.networkController
    const onboardingController = this.onboardingController
    const alertController = this.alertController
    const permissionsController = this.permissionsController
    const preferencesController = this.preferencesController
    const threeBoxController = this.threeBoxController
    const txController = this.txController

    return {
      // etc
      getState: (cb) => cb(null, this.getState()),
      setCurrentCurrency: this.setCurrentCurrency.bind(this),
      setUseBlockie: this.setUseBlockie.bind(this),
      setUseNonceField: this.setUseNonceField.bind(this),
      setUsePhishDetect: this.setUsePhishDetect.bind(this),
      setIpfsGateway: this.setIpfsGateway.bind(this),
      setParticipateInMetaMetrics: this.setParticipateInMetaMetrics.bind(this),
      setMetaMetricsSendCount: this.setMetaMetricsSendCount.bind(this),
      setFirstTimeFlowType: this.setFirstTimeFlowType.bind(this),
      setCurrentLocale: this.setCurrentLocale.bind(this),
      markPasswordForgotten: this.markPasswordForgotten.bind(this),
      unMarkPasswordForgotten: this.unMarkPasswordForgotten.bind(this),
      safelistPhishingDomain: this.safelistPhishingDomain.bind(this),
      getRequestAccountTabIds: (cb) => cb(null, this.getRequestAccountTabIds()),
      getOpenMetamaskTabsIds: (cb) => cb(null, this.getOpenMetamaskTabsIds()),

      // primary HD keyring management
      addNewAccount: nodeify(this.addNewAccount, this),
      verifySeedPhrase: nodeify(this.verifySeedPhrase, this),
      resetAccount: nodeify(this.resetAccount, this),
      removeAccount: nodeify(this.removeAccount, this),
      importAccountWithStrategy: nodeify(this.importAccountWithStrategy, this),

      // hardware wallets
      connectHardware: nodeify(this.connectHardware, this),
      forgetDevice: nodeify(this.forgetDevice, this),
      checkHardwareStatus: nodeify(this.checkHardwareStatus, this),
      unlockHardwareWalletAccount: nodeify(this.unlockHardwareWalletAccount, this),

      // mobile
      fetchInfoToSync: nodeify(this.fetchInfoToSync, this),

      // vault management
      submitPassword: nodeify(this.submitPassword, this),
      verifyPassword: nodeify(this.verifyPassword, this),

      // network management
      setProviderType: nodeify(networkController.setProviderType, networkController),
      setCustomRpc: nodeify(this.setCustomRpc, this),
      updateAndSetCustomRpc: nodeify(this.updateAndSetCustomRpc, this),
      delCustomRpc: nodeify(this.delCustomRpc, this),

      // PreferencesController
      setSelectedAddress: nodeify(preferencesController.setSelectedAddress, preferencesController),
      addToken: nodeify(preferencesController.addToken, preferencesController),
      removeToken: nodeify(preferencesController.removeToken, preferencesController),
      removeSuggestedTokens: nodeify(preferencesController.removeSuggestedTokens, preferencesController),
      setAccountLabel: nodeify(preferencesController.setAccountLabel, preferencesController),
      setFeatureFlag: nodeify(preferencesController.setFeatureFlag, preferencesController),
      setPreference: nodeify(preferencesController.setPreference, preferencesController),
      completeOnboarding: nodeify(preferencesController.completeOnboarding, preferencesController),
      addKnownMethodData: nodeify(preferencesController.addKnownMethodData, preferencesController),

      // AddressController
      setAddressBook: nodeify(this.addressBookController.set, this.addressBookController),
      removeFromAddressBook: this.addressBookController.delete.bind(this.addressBookController),

      // AppStateController
      setLastActiveTime: nodeify(this.appStateController.setLastActiveTime, this.appStateController),
      setDefaultHomeActiveTabName: nodeify(this.appStateController.setDefaultHomeActiveTabName, this.appStateController),
      setConnectedStatusPopoverHasBeenShown: nodeify(this.appStateController.setConnectedStatusPopoverHasBeenShown, this.appStateController),

      // EnsController
      tryReverseResolveAddress: nodeify(this.ensController.reverseResolveAddress, this.ensController),

      // KeyringController
      setLocked: nodeify(this.setLocked, this),
      createNewVaultAndKeychain: nodeify(this.createNewVaultAndKeychain, this),
      createNewVaultAndRestore: nodeify(this.createNewVaultAndRestore, this),
      exportAccount: nodeify(keyringController.exportAccount, keyringController),

      // txController
      cancelTransaction: nodeify(txController.cancelTransaction, txController),
      updateTransaction: nodeify(txController.updateTransaction, txController),
      updateAndApproveTransaction: nodeify(txController.updateAndApproveTransaction, txController),
      createCancelTransaction: nodeify(this.createCancelTransaction, this),
      createSpeedUpTransaction: nodeify(this.createSpeedUpTransaction, this),
      getFilteredTxList: nodeify(txController.getFilteredTxList, txController),
      isNonceTaken: nodeify(txController.isNonceTaken, txController),
      estimateGas: nodeify(this.estimateGas, this),
      getPendingNonce: nodeify(this.getPendingNonce, this),
      getNextNonce: nodeify(this.getNextNonce, this),

      // messageManager
      signMessage: nodeify(this.signMessage, this),
      cancelMessage: this.cancelMessage.bind(this),

      // personalMessageManager
      signPersonalMessage: nodeify(this.signPersonalMessage, this),
      cancelPersonalMessage: this.cancelPersonalMessage.bind(this),

      // typedMessageManager
      signTypedMessage: nodeify(this.signTypedMessage, this),
      cancelTypedMessage: this.cancelTypedMessage.bind(this),

      // decryptMessageManager
      decryptMessage: nodeify(this.decryptMessage, this),
      decryptMessageInline: nodeify(this.decryptMessageInline, this),
      cancelDecryptMessage: this.cancelDecryptMessage.bind(this),

      // EncryptionPublicKeyManager
      encryptionPublicKey: nodeify(this.encryptionPublicKey, this),
      cancelEncryptionPublicKey: this.cancelEncryptionPublicKey.bind(this),

      // onboarding controller
      setSeedPhraseBackedUp: nodeify(onboardingController.setSeedPhraseBackedUp, onboardingController),

      // alert controller
      setAlertEnabledness: nodeify(alertController.setAlertEnabledness, alertController),
      setUnconnectedAccountAlertShown: nodeify(this.alertController.setUnconnectedAccountAlertShown, this.alertController),

      // 3Box
      setThreeBoxSyncingPermission: nodeify(threeBoxController.setThreeBoxSyncingPermission, threeBoxController),
      restoreFromThreeBox: nodeify(threeBoxController.restoreFromThreeBox, threeBoxController),
      setShowRestorePromptToFalse: nodeify(threeBoxController.setShowRestorePromptToFalse, threeBoxController),
      getThreeBoxLastUpdated: nodeify(threeBoxController.getLastUpdated, threeBoxController),
      turnThreeBoxSyncingOn: nodeify(threeBoxController.turnThreeBoxSyncingOn, threeBoxController),
      initializeThreeBox: nodeify(this.initializeThreeBox, this),

      // permissions
      approvePermissionsRequest: nodeify(permissionsController.approvePermissionsRequest, permissionsController),
      clearPermissions: permissionsController.clearPermissions.bind(permissionsController),
      getApprovedAccounts: nodeify(permissionsController.getAccounts, permissionsController),
      rejectPermissionsRequest: nodeify(permissionsController.rejectPermissionsRequest, permissionsController),
      removePermissionsFor: permissionsController.removePermissionsFor.bind(permissionsController),
      addPermittedAccount: nodeify(permissionsController.addPermittedAccount, permissionsController),
      removePermittedAccount: nodeify(permissionsController.removePermittedAccount, permissionsController),
      requestAccountsPermissionWithId: nodeify(permissionsController.requestAccountsPermissionWithId, permissionsController),
    }
  }

  //=============================================================================
  // VAULT / KEYRING RELATED METHODS
  //=============================================================================

  /**
   * Creates a new Vault and create a new keychain.
   *
   * A vault, or KeyringController, is a controller that contains
   * many different account strategies, currently called Keyrings.
   * Creating it new means wiping all previous keyrings.
   *
   * A keychain, or keyring, controls many accounts with a single backup and signing strategy.
   * For example, a mnemonic phrase can generate many accounts, and is a keyring.
   *
   * @param  {string} password
   *
   * @returns {Object} - vault
   */
  async createNewVaultAndKeychain (password) {
    const releaseLock = await this.createVaultMutex.acquire()
    try {
      let vault
      const accounts = await this.keyringController.getAccounts()
      if (accounts.length > 0) {
        vault = await this.keyringController.fullUpdate()
      } else {
        vault = await this.keyringController.createNewVaultAndKeychain(password)
        const accounts = await this.keyringController.getAccounts()
        this.preferencesController.setAddresses(accounts)
        this.selectFirstIdentity()
      }
      return vault
    } finally {
      releaseLock()
    }
  }

  /**
   * Create a new Vault and restore an existent keyring.
   * @param  {} password
   * @param  {} seed
   */
  async createNewVaultAndRestore (password, seed) {
    const releaseLock = await this.createVaultMutex.acquire()
    try {
      let accounts, lastBalance

      const keyringController = this.keyringController

      // clear known identities
      this.preferencesController.setAddresses([])

      // clear permissions
      this.permissionsController.clearPermissions()

      // clear accounts in accountTracker
      this.accountTracker.clearAccounts()

      // clear cachedBalances
      this.cachedBalancesController.clearCachedBalances()

      // clear unapproved transactions
      this.txController.txStateManager.clearUnapprovedTxs()

      // create new vault
      const vault = await keyringController.createNewVaultAndRestore(password, seed)

      const ethQuery = new EthQuery(this.provider)
      accounts = await keyringController.getAccounts()
      lastBalance = await this.getBalance(accounts[accounts.length - 1], ethQuery)

      const primaryKeyring = keyringController.getKeyringsByType('HD Key Tree')[0]
      if (!primaryKeyring) {
        throw new Error('MetamaskController - No HD Key Tree found')
      }

      // seek out the first zero balance
      while (lastBalance !== '0x0') {
        await keyringController.addNewAccount(primaryKeyring)
        accounts = await keyringController.getAccounts()
        lastBalance = await this.getBalance(accounts[accounts.length - 1], ethQuery)
      }

      // set new identities
      this.preferencesController.setAddresses(accounts)
      this.selectFirstIdentity()
      return vault
    } finally {
      releaseLock()
    }
  }

  /**
   * Get an account balance from the AccountTracker or request it directly from the network.
   * @param {string} address - The account address
   * @param {EthQuery} ethQuery - The EthQuery instance to use when asking the network
   */
  getBalance (address, ethQuery) {
    return new Promise((resolve, reject) => {
      const cached = this.accountTracker.store.getState().accounts[address]

      if (cached && cached.balance) {
        resolve(cached.balance)
      } else {
        ethQuery.getBalance(address, (error, balance) => {
          if (error) {
            reject(error)
            log.error(error)
          } else {
            resolve(balance || '0x0')
          }
        })
      }
    })
  }

  getCurrentNetwork = () => {
    return this.networkController.store.getState().network
  }

  /**
   * Collects all the information that we want to share
   * with the mobile client for syncing purposes
   * @returns {Promise<Object>} - Parts of the state that we want to syncx
   */
  async fetchInfoToSync () {
    // Preferences
    const {
      accountTokens,
      currentLocale,
      frequentRpcList,
      identities,
      selectedAddress,
      tokens,
    } = this.preferencesController.store.getState()

    // Filter ERC20 tokens
    const filteredAccountTokens = {}
    Object.keys(accountTokens).forEach((address) => {
      const checksummedAddress = ethUtil.toChecksumAddress(address)
      filteredAccountTokens[checksummedAddress] = {}
      Object.keys(accountTokens[address]).forEach((networkType) => {
        filteredAccountTokens[checksummedAddress][networkType] = networkType === 'mainnet'
          ? (
            accountTokens[address][networkType].filter(({ address }) => {
              const tokenAddress = ethUtil.toChecksumAddress(address)
              return contractMap[tokenAddress] ? contractMap[tokenAddress].erc20 : true
            })
          )
          : accountTokens[address][networkType]
      })
    })

    const preferences = {
      accountTokens: filteredAccountTokens,
      currentLocale,
      frequentRpcList,
      identities,
      selectedAddress,
      tokens,
    }

    // Accounts
    const hdKeyring = this.keyringController.getKeyringsByType('HD Key Tree')[0]
    const simpleKeyPairKeyrings = this.keyringController.getKeyringsByType('Simple Key Pair')
    const hdAccounts = await hdKeyring.getAccounts()
    const simpleKeyPairKeyringAccounts = await Promise.all(
      simpleKeyPairKeyrings.map((keyring) => keyring.getAccounts()),
    )
    const simpleKeyPairAccounts = simpleKeyPairKeyringAccounts.reduce((acc, accounts) => [...acc, ...accounts], [])
    const accounts = {
      hd: hdAccounts.filter((item, pos) => (hdAccounts.indexOf(item) === pos)).map((address) => ethUtil.toChecksumAddress(address)),
      simpleKeyPair: simpleKeyPairAccounts.filter((item, pos) => (simpleKeyPairAccounts.indexOf(item) === pos)).map((address) => ethUtil.toChecksumAddress(address)),
      ledger: [],
      trezor: [],
    }

    // transactions

    let transactions = this.txController.store.getState().transactions
    // delete tx for other accounts that we're not importing
    transactions = transactions.filter((tx) => {
      const checksummedTxFrom = ethUtil.toChecksumAddress(tx.txParams.from)
      return (
        accounts.hd.includes(checksummedTxFrom)
      )
    })

    return {
      accounts,
      preferences,
      transactions,
      network: this.networkController.store.getState(),
    }
  }

  /*
   * Submits the user's password and attempts to unlock the vault.
   * Also synchronizes the preferencesController, to ensure its schema
   * is up to date with known accounts once the vault is decrypted.
   *
   * @param {string} password - The user's password
   * @returns {Promise<object>} - The keyringController update.
   */
  async submitPassword (password) {
    await this.keyringController.submitPassword(password)

    // verify keyrings
    const nonSimpleKeyrings = this.keyringController.keyrings.filter((keyring) => keyring.type !== 'Simple Key Pair')
    if (nonSimpleKeyrings.length > 1 && this.diagnostics) {
      await this.diagnostics.reportMultipleKeyrings(nonSimpleKeyrings)
    }

    await this.blockTracker.checkForLatestBlock()

    try {
      const threeBoxSyncingAllowed = this.threeBoxController.getThreeBoxSyncingState()
      if (threeBoxSyncingAllowed && !this.threeBoxController.box) {
        // 'await' intentionally omitted to avoid waiting for initialization
        this.threeBoxController.init()
        this.threeBoxController.turnThreeBoxSyncingOn()
      } else if (threeBoxSyncingAllowed && this.threeBoxController.box) {
        this.threeBoxController.turnThreeBoxSyncingOn()
      }
    } catch (error) {
      log.error(error)
    }

    return this.keyringController.fullUpdate()
  }

  /**
   * Submits a user's password to check its validity.
   *
   * @param {string} password The user's password
   */
  async verifyPassword (password) {
    await this.keyringController.verifyPassword(password)
  }

  /**
   * @type Identity
   * @property {string} name - The account nickname.
   * @property {string} address - The account's ethereum address, in lower case.
   * @property {boolean} mayBeFauceting - Whether this account is currently
   * receiving funds from our automatic Ropsten faucet.
   */

  /**
   * Sets the first address in the state to the selected address
   */
  selectFirstIdentity () {
    const { identities } = this.preferencesController.store.getState()
    const address = Object.keys(identities)[0]
    this.preferencesController.setSelectedAddress(address)
  }

  //
  // Hardware
  //

  async getKeyringForDevice (deviceName, hdPath = null) {
    let keyringName = null
    switch (deviceName) {
      case 'trezor':
        keyringName = TrezorKeyring.type
        break
      case 'ledger':
        keyringName = LedgerBridgeKeyring.type
        break
      default:
        throw new Error('MetamaskController:getKeyringForDevice - Unknown device')
    }
    let keyring = await this.keyringController.getKeyringsByType(keyringName)[0]
    if (!keyring) {
      keyring = await this.keyringController.addNewKeyring(keyringName)
    }
    if (hdPath && keyring.setHdPath) {
      keyring.setHdPath(hdPath)
    }

    keyring.network = this.networkController.getProviderConfig().type

    return keyring

  }

  /**
   * Fetch account list from a trezor device.
   *
   * @returns [] accounts
   */
  async connectHardware (deviceName, page, hdPath) {
    const keyring = await this.getKeyringForDevice(deviceName, hdPath)
    let accounts = []
    switch (page) {
      case -1:
        accounts = await keyring.getPreviousPage()
        break
      case 1:
        accounts = await keyring.getNextPage()
        break
      default:
        accounts = await keyring.getFirstPage()
    }

    // Merge with existing accounts
    // and make sure addresses are not repeated
    const oldAccounts = await this.keyringController.getAccounts()
    const accountsToTrack = [...new Set(oldAccounts.concat(accounts.map((a) => a.address.toLowerCase())))]
    this.accountTracker.syncWithAddresses(accountsToTrack)
    return accounts
  }

  /**
   * Check if the device is unlocked
   *
   * @returns {Promise<boolean>}
   */
  async checkHardwareStatus (deviceName, hdPath) {
    const keyring = await this.getKeyringForDevice(deviceName, hdPath)
    return keyring.isUnlocked()
  }

  /**
   * Clear
   *
   * @returns {Promise<boolean>}
   */
  async forgetDevice (deviceName) {

    const keyring = await this.getKeyringForDevice(deviceName)
    keyring.forgetDevice()
    return true
  }

  /**
   * Imports an account from a trezor device.
   *
   * @returns {} keyState
   */
  async unlockHardwareWalletAccount (index, deviceName, hdPath) {
    const keyring = await this.getKeyringForDevice(deviceName, hdPath)

    keyring.setAccountToUnlock(index)
    const oldAccounts = await this.keyringController.getAccounts()
    const keyState = await this.keyringController.addNewAccount(keyring)
    const newAccounts = await this.keyringController.getAccounts()
    this.preferencesController.setAddresses(newAccounts)
    newAccounts.forEach((address) => {
      if (!oldAccounts.includes(address)) {
        // Set the account label to Trezor 1 /  Ledger 1, etc
        this.preferencesController.setAccountLabel(address, `${deviceName[0].toUpperCase()}${deviceName.slice(1)} ${parseInt(index, 10) + 1}`)
        // Select the account
        this.preferencesController.setSelectedAddress(address)
      }
    })

    const { identities } = this.preferencesController.store.getState()
    return { ...keyState, identities }
  }


  //
  // Account Management
  //

  /**
   * Adds a new account to the default (first) HD seed phrase Keyring.
   *
   * @returns {} keyState
   */
  async addNewAccount () {
    const primaryKeyring = this.keyringController.getKeyringsByType('HD Key Tree')[0]
    if (!primaryKeyring) {
      throw new Error('MetamaskController - No HD Key Tree found')
    }
    const keyringController = this.keyringController
    const oldAccounts = await keyringController.getAccounts()
    const keyState = await keyringController.addNewAccount(primaryKeyring)
    const newAccounts = await keyringController.getAccounts()

    await this.verifySeedPhrase()

    this.preferencesController.setAddresses(newAccounts)
    newAccounts.forEach((address) => {
      if (!oldAccounts.includes(address)) {
        this.preferencesController.setSelectedAddress(address)
      }
    })

    const { identities } = this.preferencesController.store.getState()
    return { ...keyState, identities }
  }

  /**
   * Verifies the validity of the current vault's seed phrase.
   *
   * Validity: seed phrase restores the accounts belonging to the current vault.
   *
   * Called when the first account is created and on unlocking the vault.
   *
   * @returns {Promise<string>} - Seed phrase to be confirmed by the user.
   */
  async verifySeedPhrase () {

    const primaryKeyring = this.keyringController.getKeyringsByType('HD Key Tree')[0]
    if (!primaryKeyring) {
      throw new Error('MetamaskController - No HD Key Tree found')
    }

    const serialized = await primaryKeyring.serialize()
    const seedWords = serialized.mnemonic

    const accounts = await primaryKeyring.getAccounts()
    if (accounts.length < 1) {
      throw new Error('MetamaskController - No accounts found')
    }

    try {
      await seedPhraseVerifier.verifyAccounts(accounts, seedWords)
      return seedWords
    } catch (err) {
      log.error(err.message)
      throw err
    }
  }

  /**
   * Clears the transaction history, to allow users to force-reset their nonces.
   * Mostly used in development environments, when networks are restarted with
   * the same network ID.
   *
   * @returns {Promise<string>} - The current selected address.
   */
  async resetAccount () {
    const selectedAddress = this.preferencesController.getSelectedAddress()
    this.txController.wipeTransactions(selectedAddress)
    this.networkController.resetConnection()

    return selectedAddress
  }

  /**
   * Removes an account from state / storage.
   *
   * @param {string[]} address - A hex address
   *
   */
  async removeAccount (address) {
    // Remove all associated permissions
    await this.permissionsController.removeAllAccountPermissions(address)
    // Remove account from the preferences controller
    this.preferencesController.removeAddress(address)
    // Remove account from the account tracker controller
    this.accountTracker.removeAccount([address])

    // Remove account from the keyring
    await this.keyringController.removeAccount(address)
    return address
  }


  /**
   * Imports an account with the specified import strategy.
   * These are defined in app/scripts/account-import-strategies
   * Each strategy represents a different way of serializing an Ethereum key pair.
   *
   * @param  {string} strategy - A unique identifier for an account import strategy.
   * @param  {any} args - The data required by that strategy to import an account.
   * @param  {Function} cb - A callback function called with a state update on success.
   */
  async importAccountWithStrategy (strategy, args) {
    const privateKey = await accountImporter.importAccount(strategy, args)
    const keyring = await this.keyringController.addNewKeyring('Simple Key Pair', [ privateKey ])
    const accounts = await keyring.getAccounts()
    // update accounts in preferences controller
    const allAccounts = await this.keyringController.getAccounts()
    this.preferencesController.setAddresses(allAccounts)
    // set new account as selected
    await this.preferencesController.setSelectedAddress(accounts[0])
  }

  // ---------------------------------------------------------------------------
  // Identity Management (signature operations)

  /**
   * Called when a Dapp suggests a new tx to be signed.
   * this wrapper needs to exist so we can provide a reference to
   *  "newUnapprovedTransaction" before "txController" is instantiated
   *
   * @param {Object} msgParams - The params passed to eth_sign.
   * @param {Object} req - (optional) the original request, containing the origin
   */
  async newUnapprovedTransaction (txParams, req) {
    return await this.txController.newUnapprovedTransaction(txParams, req)
  }

  // eth_sign methods:

  /**
   * Called when a Dapp uses the eth_sign method, to request user approval.
   * eth_sign is a pure signature of arbitrary data. It is on a deprecation
   * path, since this data can be a transaction, or can leak private key
   * information.
   *
   * @param {Object} msgParams - The params passed to eth_sign.
   * @param {Function} cb = The callback function called with the signature.
   */
  newUnsignedMessage (msgParams, req) {
    const promise = this.messageManager.addUnapprovedMessageAsync(msgParams, req)
    this.sendUpdate()
    this.opts.showUnconfirmedMessage()
    return promise
  }

  /**
   * Signifies user intent to complete an eth_sign method.
   *
   * @param  {Object} msgParams - The params passed to eth_call.
   * @returns {Promise<Object>} - Full state update.
   */
  signMessage (msgParams) {
    log.info('MetaMaskController - signMessage')
    const msgId = msgParams.metamaskId

    // sets the status op the message to 'approved'
    // and removes the metamaskId for signing
    return this.messageManager.approveMessage(msgParams)
      .then((cleanMsgParams) => {
      // signs the message
        return this.keyringController.signMessage(cleanMsgParams)
      })
      .then((rawSig) => {
      // tells the listener that the message has been signed
      // and can be returned to the dapp
        this.messageManager.setMsgStatusSigned(msgId, rawSig)
        return this.getState()
      })
  }

  /**
   * Used to cancel a message submitted via eth_sign.
   *
   * @param {string} msgId - The id of the message to cancel.
   */
  cancelMessage (msgId, cb) {
    const messageManager = this.messageManager
    messageManager.rejectMsg(msgId)
    if (cb && typeof cb === 'function') {
      cb(null, this.getState())
      return
    }
  }

  // personal_sign methods:

  /**
   * Called when a dapp uses the personal_sign method.
   * This is identical to the Geth eth_sign method, and may eventually replace
   * eth_sign.
   *
   * We currently define our eth_sign and personal_sign mostly for legacy Dapps.
   *
   * @param {Object} msgParams - The params of the message to sign & return to the Dapp.
   * @param {Function} cb - The callback function called with the signature.
   * Passed back to the requesting Dapp.
   */
  async newUnsignedPersonalMessage (msgParams, req) {
    const promise = this.personalMessageManager.addUnapprovedMessageAsync(msgParams, req)
    this.sendUpdate()
    this.opts.showUnconfirmedMessage()
    return promise
  }

  /**
   * Signifies a user's approval to sign a personal_sign message in queue.
   * Triggers signing, and the callback function from newUnsignedPersonalMessage.
   *
   * @param {Object} msgParams - The params of the message to sign & return to the Dapp.
   * @returns {Promise<Object>} - A full state update.
   */
  signPersonalMessage (msgParams) {
    log.info('MetaMaskController - signPersonalMessage')
    const msgId = msgParams.metamaskId
    // sets the status op the message to 'approved'
    // and removes the metamaskId for signing
    return this.personalMessageManager.approveMessage(msgParams)
      .then((cleanMsgParams) => {
      // signs the message
        return this.keyringController.signPersonalMessage(cleanMsgParams)
      })
      .then((rawSig) => {
      // tells the listener that the message has been signed
      // and can be returned to the dapp
        this.personalMessageManager.setMsgStatusSigned(msgId, rawSig)
        return this.getState()
      })
  }

  /**
   * Used to cancel a personal_sign type message.
   * @param {string} msgId - The ID of the message to cancel.
   * @param {Function} cb - The callback function called with a full state update.
   */
  cancelPersonalMessage (msgId, cb) {
    const messageManager = this.personalMessageManager
    messageManager.rejectMsg(msgId)
    if (cb && typeof cb === 'function') {
      cb(null, this.getState())
      return
    }
  }

  // eth_decrypt methods

  /**
  * Called when a dapp uses the eth_decrypt method.
  *
  * @param {Object} msgParams - The params of the message to sign & return to the Dapp.
  * @param {Object} req - (optional) the original request, containing the origin
  * Passed back to the requesting Dapp.
  */
  async newRequestDecryptMessage (msgParams, req) {
    const promise = this.decryptMessageManager.addUnapprovedMessageAsync(msgParams, req)
    this.sendUpdate()
    this.opts.showUnconfirmedMessage()
    return promise
  }

  /**
  * Only decrypt message and don't touch transaction state
  *
  * @param {Object} msgParams - The params of the message to decrypt.
  * @returns {Promise<Object>} - A full state update.
  */
  async decryptMessageInline (msgParams) {
    log.info('MetaMaskController - decryptMessageInline')
    // decrypt the message inline
    const msgId = msgParams.metamaskId
    const msg = this.decryptMessageManager.getMsg(msgId)
    try {
      const stripped = ethUtil.stripHexPrefix(msgParams.data)
      const buff = Buffer.from(stripped, 'hex')
      msgParams.data = JSON.parse(buff.toString('utf8'))

      msg.rawData = await this.keyringController.decryptMessage(msgParams)
    } catch (e) {
      msg.error = e.message
    }
    this.decryptMessageManager._updateMsg(msg)

    return this.getState()
  }

  /**
  * Signifies a user's approval to decrypt a message in queue.
  * Triggers decrypt, and the callback function from newUnsignedDecryptMessage.
  *
  * @param {Object} msgParams - The params of the message to decrypt & return to the Dapp.
  * @returns {Promise<Object>} - A full state update.
  */
  async decryptMessage (msgParams) {
    log.info('MetaMaskController - decryptMessage')
    const msgId = msgParams.metamaskId
    // sets the status op the message to 'approved'
    // and removes the metamaskId for decryption
    try {
      const cleanMsgParams = await this.decryptMessageManager.approveMessage(msgParams)

      const stripped = ethUtil.stripHexPrefix(cleanMsgParams.data)
      const buff = Buffer.from(stripped, 'hex')
      cleanMsgParams.data = JSON.parse(buff.toString('utf8'))

      // decrypt the message
      const rawMess = await this.keyringController.decryptMessage(cleanMsgParams)
      // tells the listener that the message has been decrypted and can be returned to the dapp
      this.decryptMessageManager.setMsgStatusDecrypted(msgId, rawMess)
    } catch (error) {
      log.info('MetaMaskController - eth_decrypt failed.', error)
      this.decryptMessageManager.errorMessage(msgId, error)
    }
    return this.getState()
  }

  /**
   * Used to cancel a eth_decrypt type message.
   * @param {string} msgId - The ID of the message to cancel.
   * @param {Function} cb - The callback function called with a full state update.
   */
  cancelDecryptMessage (msgId, cb) {
    const messageManager = this.decryptMessageManager
    messageManager.rejectMsg(msgId)
    if (cb && typeof cb === 'function') {
      cb(null, this.getState())
      return
    }
  }

  // eth_getEncryptionPublicKey methods

  /**
  * Called when a dapp uses the eth_getEncryptionPublicKey method.
  *
  * @param {Object} msgParams - The params of the message to sign & return to the Dapp.
  * @param {Object} req - (optional) the original request, containing the origin
  * Passed back to the requesting Dapp.
  */
  async newRequestEncryptionPublicKey (msgParams, req) {
    const promise = this.encryptionPublicKeyManager.addUnapprovedMessageAsync(msgParams, req)
    this.sendUpdate()
    this.opts.showUnconfirmedMessage()
    return promise
  }

  /**
  * Signifies a user's approval to receiving encryption public key in queue.
  * Triggers receiving, and the callback function from newUnsignedEncryptionPublicKey.
  *
  * @param {Object} msgParams - The params of the message to receive & return to the Dapp.
  * @returns {Promise<Object>} - A full state update.
  */
  async encryptionPublicKey (msgParams) {
    log.info('MetaMaskController - encryptionPublicKey')
    const msgId = msgParams.metamaskId
    // sets the status op the message to 'approved'
    // and removes the metamaskId for decryption
    try {
      const params = await this.encryptionPublicKeyManager.approveMessage(msgParams)

      // EncryptionPublicKey message
      const publicKey = await this.keyringController.getEncryptionPublicKey(params.data)

      // tells the listener that the message has been processed
      // and can be returned to the dapp
      this.encryptionPublicKeyManager.setMsgStatusReceived(msgId, publicKey)
    } catch (error) {
      log.info('MetaMaskController - eth_getEncryptionPublicKey failed.', error)
      this.encryptionPublicKeyManager.errorMessage(msgId, error)
    }
    return this.getState()
  }

  /**
   * Used to cancel a eth_getEncryptionPublicKey type message.
   * @param {string} msgId - The ID of the message to cancel.
   * @param {Function} cb - The callback function called with a full state update.
   */
  cancelEncryptionPublicKey (msgId, cb) {
    const messageManager = this.encryptionPublicKeyManager
    messageManager.rejectMsg(msgId)
    if (cb && typeof cb === 'function') {
      cb(null, this.getState())
      return
    }
  }

  // eth_signTypedData methods

  /**
   * Called when a dapp uses the eth_signTypedData method, per EIP 712.
   *
   * @param {Object} msgParams - The params passed to eth_signTypedData.
   * @param {Function} cb - The callback function, called with the signature.
   */
  newUnsignedTypedMessage (msgParams, req, version) {
    const promise = this.typedMessageManager.addUnapprovedMessageAsync(msgParams, req, version)
    this.sendUpdate()
    this.opts.showUnconfirmedMessage()
    return promise
  }

  /**
   * The method for a user approving a call to eth_signTypedData, per EIP 712.
   * Triggers the callback in newUnsignedTypedMessage.
   *
   * @param  {Object} msgParams - The params passed to eth_signTypedData.
   * @returns {Object|undefined} - Full state update.
   */
  async signTypedMessage (msgParams) {
    log.info('MetaMaskController - eth_signTypedData')
    const msgId = msgParams.metamaskId
    const version = msgParams.version
    try {
      const cleanMsgParams = await this.typedMessageManager.approveMessage(msgParams)

      // For some reason every version after V1 used stringified params.
      if (version !== 'V1') {
        // But we don't have to require that. We can stop suggesting it now:
        if (typeof cleanMsgParams.data === 'string') {
          cleanMsgParams.data = JSON.parse(cleanMsgParams.data)
        }
      }

      const signature = await this.keyringController.signTypedMessage(cleanMsgParams, { version })
      this.typedMessageManager.setMsgStatusSigned(msgId, signature)
      return this.getState()
    } catch (error) {
      log.info('MetaMaskController - eth_signTypedData failed.', error)
      this.typedMessageManager.errorMessage(msgId, error)
      return undefined
    }
  }

  /**
   * Used to cancel a eth_signTypedData type message.
   * @param {string} msgId - The ID of the message to cancel.
   * @param {Function} cb - The callback function called with a full state update.
   */
  cancelTypedMessage (msgId, cb) {
    const messageManager = this.typedMessageManager
    messageManager.rejectMsg(msgId)
    if (cb && typeof cb === 'function') {
      cb(null, this.getState())
      return
    }
  }

  //=============================================================================
  // END (VAULT / KEYRING RELATED METHODS)
  //=============================================================================

  /**
   * Allows a user to attempt to cancel a previously submitted transaction by creating a new
   * transaction.
   * @param {number} originalTxId - the id of the txMeta that you want to attempt to cancel
   * @param {string} [customGasPrice] - the hex value to use for the cancel transaction
   * @returns {Object} - MetaMask state
   */
  async createCancelTransaction (originalTxId, customGasPrice) {
    await this.txController.createCancelTransaction(originalTxId, customGasPrice)
    const state = await this.getState()
    return state
  }

  async createSpeedUpTransaction (originalTxId, customGasPrice, customGasLimit) {
    await this.txController.createSpeedUpTransaction(originalTxId, customGasPrice, customGasLimit)
    const state = await this.getState()
    return state
  }

  estimateGas (estimateGasParams) {
    return new Promise((resolve, reject) => {
      return this.txController.txGasUtil.query.estimateGas(estimateGasParams, (err, res) => {
        if (err) {
          return reject(err)
        }

        return resolve(res)
      })
    })
  }

  //=============================================================================
  // PASSWORD MANAGEMENT
  //=============================================================================

  /**
   * Allows a user to begin the seed phrase recovery process.
   * @param {Function} cb - A callback function called when complete.
   */
  markPasswordForgotten (cb) {
    this.preferencesController.setPasswordForgotten(true)
    this.sendUpdate()
    cb()
  }

  /**
   * Allows a user to end the seed phrase recovery process.
   * @param {Function} cb - A callback function called when complete.
   */
  unMarkPasswordForgotten (cb) {
    this.preferencesController.setPasswordForgotten(false)
    this.sendUpdate()
    cb()
  }

  //=============================================================================
  // SETUP
  //=============================================================================

  /**
   * A runtime.MessageSender object, as provided by the browser:
   * @see https://developer.mozilla.org/en-US/docs/Mozilla/Add-ons/WebExtensions/API/runtime/MessageSender
   * @typedef {Object} MessageSender
   */

  /**
   * Used to create a multiplexed stream for connecting to an untrusted context
   * like a Dapp or other extension.
   * @param {*} connectionStream - The Duplex stream to connect to.
   * @param {MessageSender} sender - The sender of the messages on this stream
   */
  setupUntrustedCommunication (connectionStream, sender) {
    const { usePhishDetect } = this.preferencesController.store.getState()
    const hostname = (new URL(sender.url)).hostname
    // Check if new connection is blocked if phishing detection is on
    if (usePhishDetect && this.phishingController.test(hostname)) {
      log.debug('MetaMask - sending phishing warning for', hostname)
      this.sendPhishingWarning(connectionStream, hostname)
      return
    }

    // setup multiplexing
    const mux = setupMultiplex(connectionStream)

    // messages between inpage and background
    this.setupProviderConnection(mux.createStream('provider'), sender)
    this.setupPublicConfig(mux.createStream('publicConfig'))
  }

  /**
   * Used to create a multiplexed stream for connecting to a trusted context,
   * like our own user interfaces, which have the provider APIs, but also
   * receive the exported API from this controller, which includes trusted
   * functions, like the ability to approve transactions or sign messages.
   *
   * @param {*} connectionStream - The duplex stream to connect to.
   * @param {MessageSender} sender - The sender of the messages on this stream
   */
  setupTrustedCommunication (connectionStream, sender) {
    // setup multiplexing
    const mux = setupMultiplex(connectionStream)
    // connect features
    this.setupControllerConnection(mux.createStream('controller'))
    this.setupProviderConnection(mux.createStream('provider'), sender, true)
  }

  /**
   * Called when we detect a suspicious domain. Requests the browser redirects
   * to our anti-phishing page.
   *
   * @private
   * @param {*} connectionStream - The duplex stream to the per-page script,
   * for sending the reload attempt to.
   * @param {string} hostname - The hostname that triggered the suspicion.
   */
  sendPhishingWarning (connectionStream, hostname) {
    const mux = setupMultiplex(connectionStream)
    const phishingStream = mux.createStream('phishing')
    phishingStream.write({ hostname })
  }

  /**
   * A method for providing our API over a stream using Dnode.
   * @param {*} outStream - The stream to provide our API over.
   */
  setupControllerConnection (outStream) {
    const api = this.getApi()
    const dnode = Dnode(api)
    // report new active controller connection
    this.activeControllerConnections += 1
    this.emit('controllerConnectionChanged', this.activeControllerConnections)
    // connect dnode api to remote connection
    pump(
      outStream,
      dnode,
      outStream,
      (err) => {
        // report new active controller connection
        this.activeControllerConnections -= 1
        this.emit('controllerConnectionChanged', this.activeControllerConnections)
        // report any error
        if (err) {
          log.error(err)
        }
      },
    )
    dnode.on('remote', (remote) => {
      // push updates to popup
      const sendUpdate = (update) => remote.sendUpdate(update)
      this.on('update', sendUpdate)
      // remove update listener once the connection ends
      dnode.on('end', () => this.removeListener('update', sendUpdate))
    })
  }

  /**
   * A method for serving our ethereum provider over a given stream.
   * @param {*} outStream - The stream to provide over.
   * @param {MessageSender} sender - The sender of the messages on this stream
   * @param {boolean} isInternal - True if this is a connection with an internal process
   */
  setupProviderConnection (outStream, sender, isInternal) {
    const origin = isInternal
      ? 'metamask'
      : (new URL(sender.url)).origin
    let extensionId
    if (sender.id !== extension.runtime.id) {
      extensionId = sender.id
    }
    let tabId
    if (sender.tab && sender.tab.id) {
      tabId = sender.tab.id
    }

    const engine = this.setupProviderEngine({ origin, location: sender.url, extensionId, tabId, isInternal })

    // setup connection
    const providerStream = createEngineStream({ engine })

    const connectionId = this.addConnection(origin, { engine })

    pump(
      outStream,
      providerStream,
      outStream,
      (err) => {
        // handle any middleware cleanup
        engine._middleware.forEach((mid) => {
          if (mid.destroy && typeof mid.destroy === 'function') {
            mid.destroy()
          }
        })
        connectionId && this.removeConnection(origin, connectionId)
        if (err) {
          log.error(err)
        }
      },
    )
  }

  /**
   * A method for creating a provider that is safely restricted for the requesting domain.
   * @param {Object} options - Provider engine options
   * @param {string} options.origin - The origin of the sender
   * @param {string} options.location - The full URL of the sender
   * @param {extensionId} [options.extensionId] - The extension ID of the sender, if the sender is an external extension
   * @param {tabId} [options.tabId] - The tab ID of the sender - if the sender is within a tab
   * @param {boolean} [options.isInternal] - True if called for a connection to an internal process
   **/
  setupProviderEngine ({ origin, location, extensionId, tabId, isInternal = false }) {
    // setup json rpc engine stack
    const engine = new RpcEngine()
    const provider = this.provider
    const blockTracker = this.blockTracker

    // create filter polyfill middleware
    const filterMiddleware = createFilterMiddleware({ provider, blockTracker })

    // create subscription polyfill middleware
    const subscriptionManager = createSubscriptionManager({ provider, blockTracker })
    subscriptionManager.events.on('notification', (message) => engine.emit('notification', message))

    // append origin to each request
    engine.push(createOriginMiddleware({ origin }))
    // append tabId to each request if it exists
    if (tabId) {
      engine.push(createTabIdMiddleware({ tabId }))
    }
    // logging
    engine.push(createLoggerMiddleware({ origin }))
    engine.push(createOnboardingMiddleware({
      location,
      registerOnboarding: this.onboardingController.registerOnboarding,
    }))
    engine.push(createMethodMiddleware({
      origin,
      sendMetrics: this.sendBackgroundMetaMetrics.bind(this),
    }))
    // filter and subscription polyfills
    engine.push(filterMiddleware)
    engine.push(subscriptionManager.middleware)
    if (!isInternal) {
      // permissions
      engine.push(this.permissionsController.createMiddleware({ origin, extensionId }))
    }
    // watch asset
    engine.push(this.preferencesController.requestWatchAsset.bind(this.preferencesController))
    // forward to metamask primary provider
    engine.push(providerAsMiddleware(provider))
    return engine
  }

  /**
   * A method for providing our public config info over a stream.
   * This includes info we like to be synchronous if possible, like
   * the current selected account, and network ID.
   *
   * Since synchronous methods have been deprecated in web3,
   * this is a good candidate for deprecation.
   *
   * @param {*} outStream - The stream to provide public config over.
   */
  setupPublicConfig (outStream) {
    const configStore = this.createPublicConfigStore()
    const configStream = asStream(configStore)

    pump(
      configStream,
      outStream,
      (err) => {
        configStore.destroy()
        configStream.destroy()
        if (err) {
          log.error(err)
        }
      },
    )
  }

  /**
   * Adds a reference to a connection by origin. Ignores the 'metamask' origin.
   * Caller must ensure that the returned id is stored such that the reference
   * can be deleted later.
   *
   * @param {string} origin - The connection's origin string.
   * @param {Object} options - Data associated with the connection
   * @param {Object} options.engine - The connection's JSON Rpc Engine
   * @returns {string} - The connection's id (so that it can be deleted later)
   */
  addConnection (origin, { engine }) {

    if (origin === 'metamask') {
      return null
    }

    if (!this.connections[origin]) {
      this.connections[origin] = {}
    }

    const id = nanoid()
    this.connections[origin][id] = {
      engine,
    }

    return id
  }

  /**
   * Deletes a reference to a connection, by origin and id.
   * Ignores unknown origins.
   *
   * @param {string} origin - The connection's origin string.
   * @param {string} id - The connection's id, as returned from addConnection.
   */
  removeConnection (origin, id) {

    const connections = this.connections[origin]
    if (!connections) {
      return
    }

    delete connections[id]

    if (Object.keys(connections).length === 0) {
      delete this.connections[origin]
    }
  }

  /**
   * Causes the RPC engines associated with the connections to the given origin
   * to emit a notification event with the given payload.
   * Does nothing if the extension is locked or the origin is unknown.
   *
   * @param {string} origin - The connection's origin string.
   * @param {any} payload - The event payload.
   */
  notifyConnections (origin, payload) {

    const connections = this.connections[origin]
    if (!this.isUnlocked() || !connections) {
      return
    }

    Object.values(connections).forEach((conn) => {
      conn.engine && conn.engine.emit('notification', payload)
    })
  }

  /**
   * Causes the RPC engines associated with all connections to emit a
   * notification event with the given payload.
   * Does nothing if the extension is locked.
   *
   * @param {any} payload - The event payload.
   */
  notifyAllConnections (payload) {

    if (!this.isUnlocked()) {
      return
    }

    Object.values(this.connections).forEach((origin) => {
      Object.values(origin).forEach((conn) => {
        conn.engine && conn.engine.emit('notification', payload)
      })
    })
  }

  // handlers

  /**
   * Handle a KeyringController update
   * @param {Object} state - the KC state
   * @returns {Promise<void>}
   * @private
   */
  async _onKeyringControllerUpdate (state) {
    const { keyrings } = state
    const addresses = keyrings.reduce((acc, { accounts }) => acc.concat(accounts), [])

    if (!addresses.length) {
      return
    }

    // Ensure preferences + identities controller know about all addresses
    this.preferencesController.syncAddresses(addresses)
    this.accountTracker.syncWithAddresses(addresses)
  }

  // misc

  /**
   * A method for emitting the full MetaMask state to all registered listeners.
   * @private
   */
  privateSendUpdate () {
    this.emit('update', this.getState())
  }

  /**
   * @returns {boolean} Whether the extension is unlocked.
   */
  isUnlocked () {
    return this.keyringController.memStore.getState().isUnlocked
  }

  //=============================================================================
  // MISCELLANEOUS
  //=============================================================================

  /**
   * Returns the nonce that will be associated with a transaction once approved
   * @param {string} address - The hex string address for the transaction
   * @returns {Promise<number>}
   */
  async getPendingNonce (address) {
    const { nonceDetails, releaseLock } = await this.txController.nonceTracker.getNonceLock(address)
    const pendingNonce = nonceDetails.params.highestSuggested

    releaseLock()
    return pendingNonce
  }

  /**
   * Returns the next nonce according to the nonce-tracker
   * @param {string} address - The hex string address for the transaction
   * @returns {Promise<number>}
   */
  async getNextNonce (address) {
    let nonceLock
    try {
      nonceLock = await this.txController.nonceTracker.getNonceLock(address)
    } finally {
      nonceLock.releaseLock()
    }
    return nonceLock.nextNonce
  }

  async sendBackgroundMetaMetrics ({ action, name, customVariables } = {}) {

    if (!action || !name) {
      throw new Error('Must provide action and name.')
    }

    const metamaskState = await this.getState()
    const version = this.platform.getVersion()
    backgroundMetaMetricsEvent(
      metamaskState,
      version,
      {
        customVariables,
        eventOpts: {
          action,
<<<<<<< HEAD
=======
          category: 'Background',
>>>>>>> 87e5281a
          name,
        },
      },
    )
  }

  //=============================================================================
  // CONFIG
  //=============================================================================

  // Log blocks

  /**
   * A method for setting the user's preferred display currency.
   * @param {string} currencyCode - The code of the preferred currency.
   * @param {Function} cb - A callback function returning currency info.
   */
  setCurrentCurrency (currencyCode, cb) {
    const { ticker } = this.networkController.getNetworkConfig()
    try {
      const currencyState = {
        nativeCurrency: ticker,
        currentCurrency: currencyCode,
      }
      this.currencyRateController.update(currencyState)
      this.currencyRateController.configure(currencyState)
      cb(null, this.currencyRateController.state)
      return
    } catch (err) {
      cb(err)
      return
    }
  }

  // network
  /**
   * A method for selecting a custom URL for an ethereum RPC provider and updating it
   * @param {string} rpcUrl - A URL for a valid Ethereum RPC API.
   * @param {string} chainId - The chainId of the selected network.
   * @param {string} ticker - The ticker symbol of the selected network.
   * @param {string} nickname - Optional nickname of the selected network.
   * @returns {Promise<String>} - The RPC Target URL confirmed.
   */

  async updateAndSetCustomRpc (rpcUrl, chainId, ticker = 'ETH', nickname, rpcPrefs) {
    await this.preferencesController.updateRpc({ rpcUrl, chainId, ticker, nickname, rpcPrefs })
    this.networkController.setRpcTarget(rpcUrl, chainId, ticker, nickname, rpcPrefs)
    return rpcUrl
  }


  /**
   * A method for selecting a custom URL for an ethereum RPC provider.
   * @param {string} rpcTarget - A URL for a valid Ethereum RPC API.
   * @param {string} chainId - The chainId of the selected network.
   * @param {string} ticker - The ticker symbol of the selected network.
   * @param {string} nickname - Optional nickname of the selected network.
   * @returns {Promise<String>} - The RPC Target URL confirmed.
   */
  async setCustomRpc (rpcTarget, chainId, ticker = 'ETH', nickname = '', rpcPrefs = {}) {
    const frequentRpcListDetail = this.preferencesController.getFrequentRpcListDetail()
    const rpcSettings = frequentRpcListDetail.find((rpc) => rpcTarget === rpc.rpcUrl)

    if (rpcSettings) {
      this.networkController.setRpcTarget(rpcSettings.rpcUrl, rpcSettings.chainId, rpcSettings.ticker, rpcSettings.nickname, rpcPrefs)
    } else {
      this.networkController.setRpcTarget(rpcTarget, chainId, ticker, nickname, rpcPrefs)
      await this.preferencesController.addToFrequentRpcList(rpcTarget, chainId, ticker, nickname, rpcPrefs)
    }
    return rpcTarget
  }

  /**
   * A method for deleting a selected custom URL.
   * @param {string} rpcTarget - A RPC URL to delete.
   */
  async delCustomRpc (rpcTarget) {
    await this.preferencesController.removeFromFrequentRpcList(rpcTarget)
  }

  async initializeThreeBox () {
    await this.threeBoxController.init()
  }

  /**
   * Sets whether or not to use the blockie identicon format.
   * @param {boolean} val - True for bockie, false for jazzicon.
   * @param {Function} cb - A callback function called when complete.
   */
  setUseBlockie (val, cb) {
    try {
      this.preferencesController.setUseBlockie(val)
      cb(null)
      return
    } catch (err) {
      cb(err)
      return
    }
  }

  /**
   * Sets whether or not to use the nonce field.
   * @param {boolean} val - True for nonce field, false for not nonce field.
   * @param {Function} cb - A callback function called when complete.
   */
  setUseNonceField (val, cb) {
    try {
      this.preferencesController.setUseNonceField(val)
      cb(null)
      return
    } catch (err) {
      cb(err)
      return
    }
  }

  /**
   * Sets whether or not to use phishing detection.
   * @param {boolean} val
   * @param {Function} cb
   */
  setUsePhishDetect (val, cb) {
    try {
      this.preferencesController.setUsePhishDetect(val)
      cb(null)
      return
    } catch (err) {
      cb(err)
      return
    }
  }

  /**
   * Sets the IPFS gateway to use for ENS content resolution.
   * @param {string} val - the host of the gateway to set
   * @param {Function} cb - A callback function called when complete.
   */
  setIpfsGateway (val, cb) {
    try {
      this.preferencesController.setIpfsGateway(val)
      cb(null)
      return
    } catch (err) {
      cb(err)
      return
    }
  }

  /**
   * Sets whether or not the user will have usage data tracked with MetaMetrics
   * @param {boolean} bool - True for users that wish to opt-in, false for users that wish to remain out.
   * @param {Function} cb - A callback function called when complete.
   */
  setParticipateInMetaMetrics (bool, cb) {
    try {
      const metaMetricsId = this.preferencesController.setParticipateInMetaMetrics(bool)
      cb(null, metaMetricsId)
      return
    } catch (err) {
      cb(err)
      return
    }
  }

  setMetaMetricsSendCount (val, cb) {
    try {
      this.preferencesController.setMetaMetricsSendCount(val)
      cb(null)
      return
    } catch (err) {
      cb(err)
      return
    }
  }

  /**
   * Sets the type of first time flow the user wishes to follow: create or import
   * @param {string} type - Indicates the type of first time flow the user wishes to follow
   * @param {Function} cb - A callback function called when complete.
   */
  setFirstTimeFlowType (type, cb) {
    try {
      this.preferencesController.setFirstTimeFlowType(type)
      cb(null)
      return
    } catch (err) {
      cb(err)
      return
    }
  }


  /**
   * A method for setting a user's current locale, affecting the language rendered.
   * @param {string} key - Locale identifier.
   * @param {Function} cb - A callback function called when complete.
   */
  setCurrentLocale (key, cb) {
    try {
      const direction = this.preferencesController.setCurrentLocale(key)
      cb(null, direction)
      return
    } catch (err) {
      cb(err)
      return
    }
  }

  /**
   * A method for initializing storage the first time.
   * @param {Object} initState - The default state to initialize with.
   * @private
   */
  recordFirstTimeInfo (initState) {
    if (!('firstTimeInfo' in initState)) {
      initState.firstTimeInfo = {
        version,
        date: Date.now(),
      }
    }
  }

  // TODO: Replace isClientOpen methods with `controllerConnectionChanged` events.
  /**
   * A method for recording whether the MetaMask user interface is open or not.
   * @private
   * @param {boolean} open
   */
  set isClientOpen (open) {
    this._isClientOpen = open
    this.detectTokensController.isOpen = open
  }

  /**
  * Creates RPC engine middleware for processing eth_signTypedData requests
  *
  * @param {Object} req - request object
  * @param {Object} res - response object
  * @param {Function} - next
  * @param {Function} - end
  */

  /**
   * Adds a domain to the PhishingController safelist
   * @param {string} hostname - the domain to safelist
   */
  safelistPhishingDomain (hostname) {
    return this.phishingController.bypass(hostname)
  }

  /**
   * Locks MetaMask
   */
  setLocked () {
    return this.keyringController.setLocked()
  }
}<|MERGE_RESOLUTION|>--- conflicted
+++ resolved
@@ -1842,10 +1842,7 @@
         customVariables,
         eventOpts: {
           action,
-<<<<<<< HEAD
-=======
           category: 'Background',
->>>>>>> 87e5281a
           name,
         },
       },
