/**
 * @file      The central metamask controller. Aggregates other controllers and exports an api.
 * @copyright Copyright (c) 2018 MetaMask
 * @license   MIT
 */

const EventEmitter = require('events')
const pump = require('pump')
const Dnode = require('dnode')
const ObservableStore = require('obs-store')
const ComposableObservableStore = require('./lib/ComposableObservableStore')
const asStream = require('obs-store/lib/asStream')
const AccountTracker = require('./lib/account-tracker')
const RpcEngine = require('json-rpc-engine')
const debounce = require('debounce')
const createEngineStream = require('json-rpc-middleware-stream/engineStream')
const createFilterMiddleware = require('eth-json-rpc-filters')
const createOriginMiddleware = require('./lib/createOriginMiddleware')
const createLoggerMiddleware = require('./lib/createLoggerMiddleware')
const createProviderMiddleware = require('./lib/createProviderMiddleware')
const setupMultiplex = require('./lib/stream-utils.js').setupMultiplex
const KeyringController = require('eth-keyring-controller')
const NetworkController = require('./controllers/network')
const PreferencesController = require('./controllers/preferences')
const CurrencyController = require('./controllers/currency')
const NoticeController = require('./notice-controller')
const ShapeShiftController = require('./controllers/shapeshift')
const AddressBookController = require('./controllers/address-book')
const InfuraController = require('./controllers/infura')
const BlacklistController = require('./controllers/blacklist')
const RecentBlocksController = require('./controllers/recent-blocks')
const MessageManager = require('./lib/message-manager')
const PersonalMessageManager = require('./lib/personal-message-manager')
const TypedMessageManager = require('./lib/typed-message-manager')
const TransactionController = require('./controllers/transactions')
const BalancesController = require('./controllers/computed-balances')
const TokenRatesController = require('./controllers/token-rates')
const ConfigManager = require('./lib/config-manager')
const nodeify = require('./lib/nodeify')
const accountImporter = require('./account-import-strategies')
const getBuyEthUrl = require('./lib/buy-eth-url')
const Mutex = require('await-semaphore').Mutex
const version = require('../manifest.json').version
const BN = require('ethereumjs-util').BN
const GWEI_BN = new BN('1000000000')
const percentile = require('percentile')
const seedPhraseVerifier = require('./lib/seed-phrase-verifier')
const cleanErrorStack = require('./lib/cleanErrorStack')
const DiagnosticsReporter = require('./lib/diagnostics-reporter')
const log = require('loglevel')

module.exports = class MetamaskController extends EventEmitter {

  /**
   * @constructor
   * @param {Object} opts
   */
   constructor (opts) {
    super()

    this.defaultMaxListeners = 20

    this.sendUpdate = debounce(this.privateSendUpdate.bind(this), 200)
    this.opts = opts
    const initState = opts.initState || {}
    this.recordFirstTimeInfo(initState)

    // metamask diagnostics reporter
    this.diagnostics = opts.diagnostics || new DiagnosticsReporter({
      firstTimeInfo: initState.firstTimeInfo,
      version,
    })

    // platform-specific api
    this.platform = opts.platform

    // observable state store
    this.store = new ComposableObservableStore(initState)

    // lock to ensure only one vault created at once
    this.createVaultMutex = new Mutex()

    // network store
    this.networkController = new NetworkController(initState.NetworkController)

    // config manager
    this.configManager = new ConfigManager({
      store: this.store,
    })

    // preferences controller
    this.preferencesController = new PreferencesController({
      initState: initState.PreferencesController,
      initLangCode: opts.initLangCode,
      diagnostics: this.diagnostics,
    })

    // currency controller
    this.currencyController = new CurrencyController({
      initState: initState.CurrencyController,
    })
    this.currencyController.updateConversionRate()
    this.currencyController.scheduleConversionInterval()

    // infura controller
    this.infuraController = new InfuraController({
      initState: initState.InfuraController,
    })
    this.infuraController.scheduleInfuraNetworkCheck()

    this.blacklistController = new BlacklistController()
    this.blacklistController.scheduleUpdates()

    // rpc provider
    this.initializeProvider()
    this.provider = this.networkController.getProviderAndBlockTracker().provider
    this.blockTracker = this.networkController.getProviderAndBlockTracker().blockTracker

    // token exchange rate tracker
    this.tokenRatesController = new TokenRatesController({
      preferences: this.preferencesController.store,
    })

    this.recentBlocksController = new RecentBlocksController({
      blockTracker: this.blockTracker,
      provider: this.provider,
    })

    // account tracker watches balances, nonces, and any code at their address.
    this.accountTracker = new AccountTracker({
      provider: this.provider,
      blockTracker: this.blockTracker,
    })

    // key mgmt
    this.keyringController = new KeyringController({
      initState: initState.KeyringController,
      getNetwork: this.networkController.getNetworkState.bind(this.networkController),
      encryptor: opts.encryptor || undefined,
    })

    // If only one account exists, make sure it is selected.
    this.keyringController.memStore.subscribe((state) => {
      const addresses = state.keyrings.reduce((res, keyring) => {
        return res.concat(keyring.accounts)
      }, [])
      if (addresses.length === 1) {
        const address = addresses[0]
        this.preferencesController.setSelectedAddress(address)
      }
      // ensure preferences + identities controller know about all addresses
      this.preferencesController.addAddresses(addresses)
      this.accountTracker.syncWithAddresses(addresses)
    })

    // address book controller
    this.addressBookController = new AddressBookController({
      initState: initState.AddressBookController,
      preferencesStore: this.preferencesController.store,
    })

    // tx mgmt
    this.txController = new TransactionController({
      initState: initState.TransactionController || initState.TransactionManager,
      networkStore: this.networkController.networkStore,
      preferencesStore: this.preferencesController.store,
      txHistoryLimit: 40,
      getNetwork: this.networkController.getNetworkState.bind(this),
      signTransaction: this.keyringController.signTransaction.bind(this.keyringController),
      provider: this.provider,
      blockTracker: this.blockTracker,
      getGasPrice: this.getGasPrice.bind(this),
    })
    this.txController.on('newUnapprovedTx', opts.showUnapprovedTx.bind(opts))

    // computed balances (accounting for pending transactions)
    this.balancesController = new BalancesController({
      accountTracker: this.accountTracker,
      txController: this.txController,
      blockTracker: this.blockTracker,
    })
    this.networkController.on('networkDidChange', () => {
      this.balancesController.updateAllBalances()
    })
    this.balancesController.updateAllBalances()

    // notices
    this.noticeController = new NoticeController({
      initState: initState.NoticeController,
      version,
      firstVersion: initState.firstTimeInfo.version,
    })
    this.noticeController.updateNoticesList()
    // to be uncommented when retrieving notices from a remote server.
    // this.noticeController.startPolling()

    this.shapeshiftController = new ShapeShiftController({
      initState: initState.ShapeShiftController,
    })

    this.networkController.lookupNetwork()
    this.messageManager = new MessageManager()
    this.personalMessageManager = new PersonalMessageManager()
    this.typedMessageManager = new TypedMessageManager()
    this.publicConfigStore = this.initPublicConfigStore()

    this.store.updateStructure({
      TransactionController: this.txController.store,
      KeyringController: this.keyringController.store,
      PreferencesController: this.preferencesController.store,
      AddressBookController: this.addressBookController.store,
      CurrencyController: this.currencyController.store,
      NoticeController: this.noticeController.store,
      ShapeShiftController: this.shapeshiftController.store,
      NetworkController: this.networkController.store,
      InfuraController: this.infuraController.store,
    })

    this.memStore = new ComposableObservableStore(null, {
      NetworkController: this.networkController.store,
      AccountTracker: this.accountTracker.store,
      TxController: this.txController.memStore,
      BalancesController: this.balancesController.store,
      TokenRatesController: this.tokenRatesController.store,
      MessageManager: this.messageManager.memStore,
      PersonalMessageManager: this.personalMessageManager.memStore,
      TypesMessageManager: this.typedMessageManager.memStore,
      KeyringController: this.keyringController.memStore,
      PreferencesController: this.preferencesController.store,
      RecentBlocksController: this.recentBlocksController.store,
      AddressBookController: this.addressBookController.store,
      CurrencyController: this.currencyController.store,
      NoticeController: this.noticeController.memStore,
      ShapeshiftController: this.shapeshiftController.store,
      InfuraController: this.infuraController.store,
    })
    this.memStore.subscribe(this.sendUpdate.bind(this))
  }

  /**
   * Constructor helper: initialize a provider.
   */
  initializeProvider () {
    const providerOpts = {
      static: {
        eth_syncing: false,
        web3_clientVersion: `MetaMask/v${version}`,
      },
      // account mgmt
      getAccounts: async () => {
        const isUnlocked = this.keyringController.memStore.getState().isUnlocked
        const selectedAddress = this.preferencesController.getSelectedAddress()
        // only show address if account is unlocked
        if (isUnlocked && selectedAddress) {
          return [selectedAddress]
        } else {
          return []
        }
      },
      // tx signing
      processTransaction: this.newUnapprovedTransaction.bind(this),
      // msg signing
      processEthSignMessage: this.newUnsignedMessage.bind(this),
      processPersonalMessage: this.newUnsignedPersonalMessage.bind(this),
      processTypedMessage: this.newUnsignedTypedMessage.bind(this),
    }
    const providerProxy = this.networkController.initializeProvider(providerOpts)
    return providerProxy
  }

  /**
   * Constructor helper: initialize a public config store.
   * This store is used to make some config info available to Dapps synchronously.
   */
  initPublicConfigStore () {
    // get init state
    const publicConfigStore = new ObservableStore()

    // memStore -> transform -> publicConfigStore
    this.on('update', (memState) => {
      this.isClientOpenAndUnlocked = memState.isUnlocked && this._isClientOpen
      const publicState = selectPublicState(memState)
      publicConfigStore.putState(publicState)
    })

    function selectPublicState (memState) {
      const result = {
        selectedAddress: memState.isUnlocked ? memState.selectedAddress : undefined,
        networkVersion: memState.network,
      }
      return result
    }

    return publicConfigStore
  }

//=============================================================================
// EXPOSED TO THE UI SUBSYSTEM
//=============================================================================

  /**
   * The metamask-state of the various controllers, made available to the UI
   *
   * @returns {Object} status
   */
  getState () {
    const wallet = this.configManager.getWallet()
    const vault = this.keyringController.store.getState().vault
    const isInitialized = (!!wallet || !!vault)

    return {
      ...{ isInitialized },
      ...this.memStore.getFlatState(),
      ...this.configManager.getConfig(),
      ...{
        lostAccounts: this.configManager.getLostAccounts(),
        seedWords: this.configManager.getSeedWords(),
        forgottenPassword: this.configManager.getPasswordForgotten(),
      },
    }
  }

  /**
   * Returns an Object containing API Callback Functions.
   * These functions are the interface for the UI.
   * The API object can be transmitted over a stream with dnode.
   *
   * @returns {Object} Object containing API functions.
   */
  getApi () {
    const keyringController = this.keyringController
    const preferencesController = this.preferencesController
    const txController = this.txController
    const noticeController = this.noticeController
    const addressBookController = this.addressBookController
    const networkController = this.networkController

    return {
      // etc
      getState: (cb) => cb(null, this.getState()),
      setCurrentCurrency: this.setCurrentCurrency.bind(this),
      setUseBlockie: this.setUseBlockie.bind(this),
      setCurrentLocale: this.setCurrentLocale.bind(this),
      markAccountsFound: this.markAccountsFound.bind(this),
      markPasswordForgotten: this.markPasswordForgotten.bind(this),
      unMarkPasswordForgotten: this.unMarkPasswordForgotten.bind(this),

      // coinbase
      buyEth: this.buyEth.bind(this),
      // shapeshift
      createShapeShiftTx: this.createShapeShiftTx.bind(this),

      // primary HD keyring management
      addNewAccount: nodeify(this.addNewAccount, this),
      placeSeedWords: this.placeSeedWords.bind(this),
      verifySeedPhrase: nodeify(this.verifySeedPhrase, this),
      clearSeedWordCache: this.clearSeedWordCache.bind(this),
      resetAccount: nodeify(this.resetAccount, this),
      importAccountWithStrategy: nodeify(this.importAccountWithStrategy, this),

      // vault management
      submitPassword: nodeify(this.submitPassword, this),

      // network management
      setProviderType: nodeify(networkController.setProviderType, networkController),
      setCustomRpc: nodeify(this.setCustomRpc, this),

      // PreferencesController
      setSelectedAddress: nodeify(preferencesController.setSelectedAddress, preferencesController),
      addToken: nodeify(preferencesController.addToken, preferencesController),
      removeToken: nodeify(preferencesController.removeToken, preferencesController),
      setCurrentAccountTab: nodeify(preferencesController.setCurrentAccountTab, preferencesController),
      setAccountLabel: nodeify(preferencesController.setAccountLabel, preferencesController),
      setFeatureFlag: nodeify(preferencesController.setFeatureFlag, preferencesController),

      // AddressController
      setAddressBook: nodeify(addressBookController.setAddressBook, addressBookController),

      // KeyringController
      setLocked: nodeify(keyringController.setLocked, keyringController),
      createNewVaultAndKeychain: nodeify(this.createNewVaultAndKeychain, this),
      createNewVaultAndRestore: nodeify(this.createNewVaultAndRestore, this),
      addNewKeyring: nodeify(keyringController.addNewKeyring, keyringController),
      exportAccount: nodeify(keyringController.exportAccount, keyringController),

      // txController
      cancelTransaction: nodeify(txController.cancelTransaction, txController),
      updateTransaction: nodeify(txController.updateTransaction, txController),
      updateAndApproveTransaction: nodeify(txController.updateAndApproveTransaction, txController),
      retryTransaction: nodeify(this.retryTransaction, this),
      getFilteredTxList: nodeify(txController.getFilteredTxList, txController),

      // messageManager
      signMessage: nodeify(this.signMessage, this),
      cancelMessage: this.cancelMessage.bind(this),

      // personalMessageManager
      signPersonalMessage: nodeify(this.signPersonalMessage, this),
      cancelPersonalMessage: this.cancelPersonalMessage.bind(this),

      // personalMessageManager
      signTypedMessage: nodeify(this.signTypedMessage, this),
      cancelTypedMessage: this.cancelTypedMessage.bind(this),

      // notices
      checkNotices: noticeController.updateNoticesList.bind(noticeController),
      markNoticeRead: noticeController.markNoticeRead.bind(noticeController),
    }
  }



//=============================================================================
// VAULT / KEYRING RELATED METHODS
//=============================================================================

  /**
   * Creates a new Vault and create a new keychain.
   *
   * A vault, or KeyringController, is a controller that contains
   * many different account strategies, currently called Keyrings.
   * Creating it new means wiping all previous keyrings.
   *
   * A keychain, or keyring, controls many accounts with a single backup and signing strategy.
   * For example, a mnemonic phrase can generate many accounts, and is a keyring.
   *
   * @param  {string} password
   *
   * @returns {Object} vault
   */
  async createNewVaultAndKeychain (password) {
    const release = await this.createVaultMutex.acquire()
    let vault

    try {
      const accounts = await this.keyringController.getAccounts()

      if (accounts.length > 0) {
        vault = await this.keyringController.fullUpdate()

      } else {
        vault = await this.keyringController.createNewVaultAndKeychain(password)
        const accounts = await this.keyringController.getAccounts()
        this.preferencesController.setAddresses(accounts)
        this.selectFirstIdentity()
      }
      release()
    } catch (err) {
      release()
      throw err
    }

    return vault
  }

  /**
   * Create a new Vault and restore an existent keyring.
   * @param  {} password
   * @param  {} seed
   */
  async createNewVaultAndRestore (password, seed) {
    const release = await this.createVaultMutex.acquire()
    try {
      // clear known identities
      this.preferencesController.setAddresses([])
      // create new vault
      const vault = await this.keyringController.createNewVaultAndRestore(password, seed)
      // set new identities
      const accounts = await this.keyringController.getAccounts()
      this.preferencesController.setAddresses(accounts)
      this.selectFirstIdentity()
      release()
      return vault
    } catch (err) {
      release()
      throw err
    }
  }

  /*
   * Submits the user's password and attempts to unlock the vault.
   * Also synchronizes the preferencesController, to ensure its schema
   * is up to date with known accounts once the vault is decrypted.
   *
   * @param {string} password - The user's password
   * @returns {Promise<object>} - The keyringController update.
   */
  async submitPassword (password) {
    await this.keyringController.submitPassword(password)
    const accounts = await this.keyringController.getAccounts()

    // verify keyrings
    const nonSimpleKeyrings = this.keyringController.keyrings.filter(keyring => keyring.type !== 'Simple Key Pair')
    if (nonSimpleKeyrings.length > 1 && this.diagnostics) {
      await this.diagnostics.reportMultipleKeyrings(nonSimpleKeyrings)
    }

    await this.preferencesController.syncAddresses(accounts)
    return this.keyringController.fullUpdate()
  }

  /**
   * @type Identity
   * @property {string} name - The account nickname.
   * @property {string} address - The account's ethereum address, in lower case.
   * @property {boolean} mayBeFauceting - Whether this account is currently
   * receiving funds from our automatic Ropsten faucet.
   */

  /**
   * Sets the first address in the state to the selected address
   */
  selectFirstIdentity () {
    const { identities } = this.preferencesController.store.getState()
    const address = Object.keys(identities)[0]
    this.preferencesController.setSelectedAddress(address)
  }

  //
  // Account Management
  //

  /**
   * Adds a new account to the default (first) HD seed phrase Keyring.
   *
   * @returns {} keyState
   */
  async addNewAccount () {
    const primaryKeyring = this.keyringController.getKeyringsByType('HD Key Tree')[0]
    if (!primaryKeyring) {
      throw new Error('MetamaskController - No HD Key Tree found')
    }
    const keyringController = this.keyringController
    const oldAccounts = await keyringController.getAccounts()
    const keyState = await keyringController.addNewAccount(primaryKeyring)
    const newAccounts = await keyringController.getAccounts()

    await this.verifySeedPhrase()

    this.preferencesController.setAddresses(newAccounts)
    newAccounts.forEach((address) => {
      if (!oldAccounts.includes(address)) {
        this.preferencesController.setSelectedAddress(address)
      }
    })

    const {identities} = this.preferencesController.store.getState()
    return {...keyState, identities}
  }

  /**
   * Adds the current vault's seed words to the UI's state tree.
   *
   * Used when creating a first vault, to allow confirmation.
   * Also used when revealing the seed words in the confirmation view.
   *
   * @param {Function} cb - A callback called on completion.
   */
  placeSeedWords (cb) {

    this.verifySeedPhrase()
      .then((seedWords) => {
        this.configManager.setSeedWords(seedWords)
        return cb(null, seedWords)
      })
      .catch((err) => {
        return cb(err)
      })
  }

  /**
   * Verifies the validity of the current vault's seed phrase.
   *
   * Validity: seed phrase restores the accounts belonging to the current vault.
   *
   * Called when the first account is created and on unlocking the vault.
   *
   * @returns {Promise<string>} Seed phrase to be confirmed by the user.
   */
  async verifySeedPhrase () {

    const primaryKeyring = this.keyringController.getKeyringsByType('HD Key Tree')[0]
    if (!primaryKeyring) {
      throw new Error('MetamaskController - No HD Key Tree found')
    }

    const serialized = await primaryKeyring.serialize()
    const seedWords = serialized.mnemonic

    const accounts = await primaryKeyring.getAccounts()
    if (accounts.length < 1) {
      throw new Error('MetamaskController - No accounts found')
    }

    try {
      await seedPhraseVerifier.verifyAccounts(accounts, seedWords)
      return seedWords
    } catch (err) {
      log.error(err.message)
      throw err
    }
  }

  /**
   * Remove the primary account seed phrase from the UI's state tree.
   *
   * The seed phrase remains available in the background process.
   *
   * @param {function} cb Callback function called with the current address.
   */
  clearSeedWordCache (cb) {
    this.configManager.setSeedWords(null)
    cb(null, this.preferencesController.getSelectedAddress())
  }

  /**
   * Clears the transaction history, to allow users to force-reset their nonces.
   * Mostly used in development environments, when networks are restarted with
   * the same network ID.
   *
   * @returns Promise<string> The current selected address.
   */
  async resetAccount () {
    const selectedAddress = this.preferencesController.getSelectedAddress()
    this.txController.wipeTransactions(selectedAddress)

    const networkController = this.networkController
    const oldType = networkController.getProviderConfig().type
    await networkController.setProviderType(oldType, true)

    return selectedAddress
  }

  /**
   * Imports an account with the specified import strategy.
   * These are defined in app/scripts/account-import-strategies
   * Each strategy represents a different way of serializing an Ethereum key pair.
   *
   * @param  {string} strategy - A unique identifier for an account import strategy.
   * @param  {any} args - The data required by that strategy to import an account.
   * @param  {Function} cb - A callback function called with a state update on success.
   */
  async importAccountWithStrategy (strategy, args) {
    const privateKey = await accountImporter.importAccount(strategy, args)
    const keyring = await this.keyringController.addNewKeyring('Simple Key Pair', [ privateKey ])
    const accounts = await keyring.getAccounts()
    // update accounts in preferences controller
    const allAccounts = await this.keyringController.getAccounts()
    this.preferencesController.setAddresses(allAccounts)
    // set new account as selected
    await this.preferencesController.setSelectedAddress(accounts[0])
  }

  // ---------------------------------------------------------------------------
  // Identity Management (signature operations)

  /**
   * Called when a Dapp suggests a new tx to be signed.
   * this wrapper needs to exist so we can provide a reference to
   *  "newUnapprovedTransaction" before "txController" is instantiated
   *
   * @param {Object} msgParams - The params passed to eth_sign.
   * @param {Object} req - (optional) the original request, containing the origin
   */
  async newUnapprovedTransaction(txParams, req) {
    return await this.txController.newUnapprovedTransaction(txParams, req)
  }

  // eth_sign methods:

  /**
   * Called when a Dapp uses the eth_sign method, to request user approval.
   * eth_sign is a pure signature of arbitrary data. It is on a deprecation
   * path, since this data can be a transaction, or can leak private key
   * information.
   *
   * @param {Object} msgParams - The params passed to eth_sign.
   * @param {Function} cb = The callback function called with the signature.
   */
  newUnsignedMessage (msgParams, req) {
    const promise = this.messageManager.addUnapprovedMessageAsync(msgParams, req)
    this.sendUpdate()
    this.opts.showUnconfirmedMessage()
<<<<<<< HEAD
    return promise
=======
    this.messageManager.once(`${msgId}:finished`, (data) => {
      switch (data.status) {
        case 'signed':
          return cb(null, data.rawSig)
        case 'rejected':
          return cb(cleanErrorStack(new Error('MetaMask Message Signature: User denied message signature.')))
        default:
          return cb(cleanErrorStack(new Error(`MetaMask Message Signature: Unknown problem: ${JSON.stringify(msgParams)}`)))
      }
    })
>>>>>>> c2e3194d
  }

  /**
   * Signifies user intent to complete an eth_sign method.
   *
   * @param  {Object} msgParams The params passed to eth_call.
   * @returns {Promise<Object>} Full state update.
   */
  signMessage (msgParams) {
    log.info('MetaMaskController - signMessage')
    const msgId = msgParams.metamaskId

    // sets the status op the message to 'approved'
    // and removes the metamaskId for signing
    return this.messageManager.approveMessage(msgParams)
    .then((cleanMsgParams) => {
      // signs the message
      return this.keyringController.signMessage(cleanMsgParams)
    })
    .then((rawSig) => {
      // tells the listener that the message has been signed
      // and can be returned to the dapp
      this.messageManager.setMsgStatusSigned(msgId, rawSig)
      return this.getState()
    })
  }

  /**
   * Used to cancel a message submitted via eth_sign.
   *
   * @param {string} msgId - The id of the message to cancel.
   */
  cancelMessage (msgId, cb) {
    const messageManager = this.messageManager
    messageManager.rejectMsg(msgId)
    if (cb && typeof cb === 'function') {
      cb(null, this.getState())
    }
  }

  // personal_sign methods:

  /**
   * Called when a dapp uses the personal_sign method.
   * This is identical to the Geth eth_sign method, and may eventually replace
   * eth_sign.
   *
   * We currently define our eth_sign and personal_sign mostly for legacy Dapps.
   *
   * @param {Object} msgParams - The params of the message to sign & return to the Dapp.
   * @param {Function} cb - The callback function called with the signature.
   * Passed back to the requesting Dapp.
   */
<<<<<<< HEAD
  async newUnsignedPersonalMessage (msgParams, req) {
    const promise = this.personalMessageManager.addUnapprovedMessageAsync(msgParams, req)
    this.sendUpdate()
    this.opts.showUnconfirmedMessage()
    return promise
=======
  newUnsignedPersonalMessage (msgParams, cb) {
    if (!msgParams.from) {
      return cb(cleanErrorStack(new Error('MetaMask Message Signature: from field is required.')))
    }

    const msgId = this.personalMessageManager.addUnapprovedMessage(msgParams)
    this.sendUpdate()
    this.opts.showUnconfirmedMessage()
    this.personalMessageManager.once(`${msgId}:finished`, (data) => {
      switch (data.status) {
        case 'signed':
          return cb(null, data.rawSig)
        case 'rejected':
          return cb(cleanErrorStack(new Error('MetaMask Message Signature: User denied message signature.')))
        default:
          return cb(cleanErrorStack(new Error(`MetaMask Message Signature: Unknown problem: ${JSON.stringify(msgParams)}`)))
      }
    })
>>>>>>> c2e3194d
  }

  /**
   * Signifies a user's approval to sign a personal_sign message in queue.
   * Triggers signing, and the callback function from newUnsignedPersonalMessage.
   *
   * @param {Object} msgParams - The params of the message to sign & return to the Dapp.
   * @returns {Promise<Object>} - A full state update.
   */
  signPersonalMessage (msgParams) {
    log.info('MetaMaskController - signPersonalMessage')
    const msgId = msgParams.metamaskId
    // sets the status op the message to 'approved'
    // and removes the metamaskId for signing
    return this.personalMessageManager.approveMessage(msgParams)
    .then((cleanMsgParams) => {
      // signs the message
      return this.keyringController.signPersonalMessage(cleanMsgParams)
    })
    .then((rawSig) => {
      // tells the listener that the message has been signed
      // and can be returned to the dapp
      this.personalMessageManager.setMsgStatusSigned(msgId, rawSig)
      return this.getState()
    })
  }

  /**
   * Used to cancel a personal_sign type message.
   * @param {string} msgId - The ID of the message to cancel.
   * @param {Function} cb - The callback function called with a full state update.
   */
  cancelPersonalMessage (msgId, cb) {
    const messageManager = this.personalMessageManager
    messageManager.rejectMsg(msgId)
    if (cb && typeof cb === 'function') {
      cb(null, this.getState())
    }
  }

  // eth_signTypedData methods

  /**
   * Called when a dapp uses the eth_signTypedData method, per EIP 712.
   *
   * @param {Object} msgParams - The params passed to eth_signTypedData.
   * @param {Function} cb - The callback function, called with the signature.
   */
<<<<<<< HEAD
  newUnsignedTypedMessage (msgParams, req) {
    const promise = this.typedMessageManager.addUnapprovedMessageAsync(msgParams, req)
    this.sendUpdate()
    this.opts.showUnconfirmedMessage()
    return promise
=======
  newUnsignedTypedMessage (msgParams, cb) {
    let msgId
    try {
      msgId = this.typedMessageManager.addUnapprovedMessage(msgParams)
      this.sendUpdate()
      this.opts.showUnconfirmedMessage()
    } catch (e) {
      return cb(e)
    }

    this.typedMessageManager.once(`${msgId}:finished`, (data) => {
      switch (data.status) {
        case 'signed':
          return cb(null, data.rawSig)
        case 'rejected':
          return cb(cleanErrorStack(new Error('MetaMask Message Signature: User denied message signature.')))
        default:
          return cb(cleanErrorStack(new Error(`MetaMask Message Signature: Unknown problem: ${JSON.stringify(msgParams)}`)))
      }
    })
>>>>>>> c2e3194d
  }

  /**
   * The method for a user approving a call to eth_signTypedData, per EIP 712.
   * Triggers the callback in newUnsignedTypedMessage.
   *
   * @param  {Object} msgParams - The params passed to eth_signTypedData.
   * @returns {Object} Full state update.
   */
  signTypedMessage (msgParams) {
    log.info('MetaMaskController - signTypedMessage')
    const msgId = msgParams.metamaskId
    // sets the status op the message to 'approved'
    // and removes the metamaskId for signing
    return this.typedMessageManager.approveMessage(msgParams)
      .then((cleanMsgParams) => {
        // signs the message
        return this.keyringController.signTypedMessage(cleanMsgParams)
      })
      .then((rawSig) => {
        // tells the listener that the message has been signed
        // and can be returned to the dapp
        this.typedMessageManager.setMsgStatusSigned(msgId, rawSig)
        return this.getState()
      })
  }

  /**
   * Used to cancel a eth_signTypedData type message.
   * @param {string} msgId - The ID of the message to cancel.
   * @param {Function} cb - The callback function called with a full state update.
   */
  cancelTypedMessage (msgId, cb) {
    const messageManager = this.typedMessageManager
    messageManager.rejectMsg(msgId)
    if (cb && typeof cb === 'function') {
      cb(null, this.getState())
    }
  }

  // ---------------------------------------------------------------------------
  // MetaMask Version 3 Migration Account Restauration Methods

  /**
   * A legacy method (probably dead code) that was used when we swapped out our
   * key management library that we depended on.
   *
   * Described in:
   * https://medium.com/metamask/metamask-3-migration-guide-914b79533cdd
   *
   * @deprecated
   * @param  {} migratorOutput
   */
  restoreOldVaultAccounts (migratorOutput) {
    const { serialized } = migratorOutput
    return this.keyringController.restoreKeyring(serialized)
    .then(() => migratorOutput)
  }

  /**
   * A legacy method used to record user confirmation that they understand
   * that some of their accounts have been recovered but should be backed up.
   *
   * @deprecated
   * @param {Function} cb - A callback function called with a full state update.
   */
  markAccountsFound (cb) {
    this.configManager.setLostAccounts([])
    this.sendUpdate()
    cb(null, this.getState())
  }

  /**
   * A legacy method (probably dead code) that was used when we swapped out our
   * key management library that we depended on.
   *
   * Described in:
   * https://medium.com/metamask/metamask-3-migration-guide-914b79533cdd
   *
   * @deprecated
   * @param  {} migratorOutput
   */
  restoreOldLostAccounts (migratorOutput) {
    const { lostAccounts } = migratorOutput
    if (lostAccounts) {
      this.configManager.setLostAccounts(lostAccounts.map(acct => acct.address))
      return this.importLostAccounts(migratorOutput)
    }
    return Promise.resolve(migratorOutput)
  }

  /**
   * An account object
   * @typedef Account
   * @property string privateKey - The private key of the account.
   */

  /**
   * Probably no longer needed, related to the Version 3 migration.
   * Imports a hash of accounts to private keys into the vault.
   *
   * Described in:
   * https://medium.com/metamask/metamask-3-migration-guide-914b79533cdd
   *
   * Uses the array's private keys to create a new Simple Key Pair keychain
   * and add it to the keyring controller.
   * @deprecated
   * @param  {Account[]} lostAccounts -
   * @returns {Keyring[]} An array of the restored keyrings.
   */
  importLostAccounts ({ lostAccounts }) {
    const privKeys = lostAccounts.map(acct => acct.privateKey)
    return this.keyringController.restoreKeyring({
      type: 'Simple Key Pair',
      data: privKeys,
    })
  }

//=============================================================================
// END (VAULT / KEYRING RELATED METHODS)
//=============================================================================

  /**
   * Allows a user to try to speed up a transaction by retrying it
   * with higher gas.
   *
   * @param {string} txId - The ID of the transaction to speed up.
   * @param {Function} cb - The callback function called with a full state update.
   */
  async retryTransaction (txId, cb) {
    await this.txController.retryTransaction(txId)
    const state = await this.getState()
    return state
  }

//=============================================================================
// PASSWORD MANAGEMENT
//=============================================================================

  /**
   * Allows a user to begin the seed phrase recovery process.
   * @param {Function} cb - A callback function called when complete.
   */
  markPasswordForgotten(cb) {
    this.configManager.setPasswordForgotten(true)
    this.sendUpdate()
    cb()
  }

  /**
   * Allows a user to end the seed phrase recovery process.
   * @param {Function} cb - A callback function called when complete.
   */
  unMarkPasswordForgotten(cb) {
    this.configManager.setPasswordForgotten(false)
    this.sendUpdate()
    cb()
  }

//=============================================================================
// SETUP
//=============================================================================

  /**
   * Used to create a multiplexed stream for connecting to an untrusted context
   * like a Dapp or other extension.
   * @param {*} connectionStream - The Duplex stream to connect to.
   * @param {string} originDomain - The domain requesting the stream, which
   * may trigger a blacklist reload.
   */
  setupUntrustedCommunication (connectionStream, originDomain) {
    // Check if new connection is blacklisted
    if (this.blacklistController.checkForPhishing(originDomain)) {
      log.debug('MetaMask - sending phishing warning for', originDomain)
      this.sendPhishingWarning(connectionStream, originDomain)
      return
    }

    // setup multiplexing
    const mux = setupMultiplex(connectionStream)
    // connect features
    this.setupProviderConnection(mux.createStream('provider'), originDomain)
    this.setupPublicConfig(mux.createStream('publicConfig'))
  }

  /**
   * Used to create a multiplexed stream for connecting to a trusted context,
   * like our own user interfaces, which have the provider APIs, but also
   * receive the exported API from this controller, which includes trusted
   * functions, like the ability to approve transactions or sign messages.
   *
   * @param {*} connectionStream - The duplex stream to connect to.
   * @param {string} originDomain - The domain requesting the connection,
   * used in logging and error reporting.
   */
  setupTrustedCommunication (connectionStream, originDomain) {
    // setup multiplexing
    const mux = setupMultiplex(connectionStream)
    // connect features
    this.setupControllerConnection(mux.createStream('controller'))
    this.setupProviderConnection(mux.createStream('provider'), originDomain)
  }

  /**
   * Called when we detect a suspicious domain. Requests the browser redirects
   * to our anti-phishing page.
   *
   * @private
   * @param {*} connectionStream - The duplex stream to the per-page script,
   * for sending the reload attempt to.
   * @param {string} hostname - The URL that triggered the suspicion.
   */
  sendPhishingWarning (connectionStream, hostname) {
    const mux = setupMultiplex(connectionStream)
    const phishingStream = mux.createStream('phishing')
    phishingStream.write({ hostname })
  }

  /**
   * A method for providing our API over a stream using Dnode.
   * @param {*} outStream - The stream to provide our API over.
   */
  setupControllerConnection (outStream) {
    const api = this.getApi()
    const dnode = Dnode(api)
    pump(
      outStream,
      dnode,
      outStream,
      (err) => {
        if (err) log.error(err)
      }
    )
    dnode.on('remote', (remote) => {
      // push updates to popup
      const sendUpdate = remote.sendUpdate.bind(remote)
      this.on('update', sendUpdate)
    })
  }

  /**
   * A method for serving our ethereum provider over a given stream.
   * @param {*} outStream - The stream to provide over.
   * @param {string} origin - The URI of the requesting resource.
   */
  setupProviderConnection (outStream, origin) {
    // setup json rpc engine stack
    const engine = new RpcEngine()

    // create filter polyfill middleware
    const filterMiddleware = createFilterMiddleware({
      provider: this.provider,
      blockTracker: this.blockTracker,
    })

    engine.push(createOriginMiddleware({ origin }))
    engine.push(createLoggerMiddleware({ origin }))
    engine.push(filterMiddleware)
    engine.push(createProviderMiddleware({ provider: this.provider }))

    // setup connection
    const providerStream = createEngineStream({ engine })
    pump(
      outStream,
      providerStream,
      outStream,
      (err) => {
        // cleanup filter polyfill middleware
        filterMiddleware.destroy()
        if (err) log.error(err)
      }
    )
  }

  /**
   * A method for providing our public config info over a stream.
   * This includes info we like to be synchronous if possible, like
   * the current selected account, and network ID.
   *
   * Since synchronous methods have been deprecated in web3,
   * this is a good candidate for deprecation.
   *
   * @param {*} outStream - The stream to provide public config over.
   */
  setupPublicConfig (outStream) {
    pump(
      asStream(this.publicConfigStore),
      outStream,
      (err) => {
        if (err) log.error(err)
      }
    )
  }

  /**
   * A method for emitting the full MetaMask state to all registered listeners.
   * @private
   */
  privateSendUpdate () {
    this.emit('update', this.getState())
  }

  /**
   * A method for estimating a good gas price at recent prices.
   * Returns the lowest price that would have been included in
   * 50% of recent blocks.
   *
   * @returns {string} A hex representation of the suggested wei gas price.
   */
  getGasPrice () {
    const { recentBlocksController } = this
    const { recentBlocks } = recentBlocksController.store.getState()

    // Return 1 gwei if no blocks have been observed:
    if (recentBlocks.length === 0) {
      return '0x' + GWEI_BN.toString(16)
    }

    const lowestPrices = recentBlocks.map((block) => {
      if (!block.gasPrices || block.gasPrices.length < 1) {
        return GWEI_BN
      }
      return block.gasPrices
      .map(hexPrefix => hexPrefix.substr(2))
      .map(hex => new BN(hex, 16))
      .sort((a, b) => {
        return a.gt(b) ? 1 : -1
      })[0]
    })
    .map(number => number.div(GWEI_BN).toNumber())

    const percentileNum = percentile(50, lowestPrices)
    const percentileNumBn = new BN(percentileNum)
    return '0x' + percentileNumBn.mul(GWEI_BN).toString(16)
  }

//=============================================================================
// CONFIG
//=============================================================================

  // Log blocks

  /**
   * A method for setting the user's preferred display currency.
   * @param {string} currencyCode - The code of the preferred currency.
   * @param {Function} cb - A callback function returning currency info.
   */
  setCurrentCurrency (currencyCode, cb) {
    try {
      this.currencyController.setCurrentCurrency(currencyCode)
      this.currencyController.updateConversionRate()
      const data = {
        conversionRate: this.currencyController.getConversionRate(),
        currentCurrency: this.currencyController.getCurrentCurrency(),
        conversionDate: this.currencyController.getConversionDate(),
      }
      cb(null, data)
    } catch (err) {
      cb(err)
    }
  }

  /**
   * A method for forwarding the user to the easiest way to obtain ether,
   * or the network "gas" currency, for the current selected network.
   *
   * @param {string} address - The address to fund.
   * @param {string} amount - The amount of ether desired, as a base 10 string.
   */
  buyEth (address, amount) {
    if (!amount) amount = '5'
    const network = this.networkController.getNetworkState()
    const url = getBuyEthUrl({ network, address, amount })
    if (url) this.platform.openWindow({ url })
  }

  /**
   * A method for triggering a shapeshift currency transfer.
   * @param {string} depositAddress - The address to deposit to.
   * @property {string} depositType - An abbreviation of the type of crypto currency to be deposited.
   */
  createShapeShiftTx (depositAddress, depositType) {
    this.shapeshiftController.createShapeShiftTx(depositAddress, depositType)
  }

  // network

  /**
   * A method for selecting a custom URL for an ethereum RPC provider.
   * @param {string} rpcTarget - A URL for a valid Ethereum RPC API.
   * @returns {Promise<String>} - The RPC Target URL confirmed.
   */
  async setCustomRpc (rpcTarget) {
    this.networkController.setRpcTarget(rpcTarget)
    await this.preferencesController.updateFrequentRpcList(rpcTarget)
    return rpcTarget
  }

  /**
   * Sets whether or not to use the blockie identicon format.
   * @param {boolean} val - True for bockie, false for jazzicon.
   * @param {Function} cb - A callback function called when complete.
   */
  setUseBlockie (val, cb) {
    try {
      this.preferencesController.setUseBlockie(val)
      cb(null)
    } catch (err) {
      cb(err)
    }
  }

  /**
   * A method for setting a user's current locale, affecting the language rendered.
   * @param {string} key - Locale identifier.
   * @param {Function} cb - A callback function called when complete.
   */
  setCurrentLocale (key, cb) {
    try {
      this.preferencesController.setCurrentLocale(key)
      cb(null)
    } catch (err) {
      cb(err)
    }
  }

  /**
   * A method for initializing storage the first time.
   * @param {Object} initState - The default state to initialize with.
   * @private
   */
  recordFirstTimeInfo (initState) {
    if (!('firstTimeInfo' in initState)) {
      initState.firstTimeInfo = {
        version,
        date: Date.now(),
      }
    }
  }

  /**
   * A method for recording whether the MetaMask user interface is open or not.
   * @private
   * @param {boolean} open
   */
  set isClientOpen (open) {
    this._isClientOpen = open
    this.isClientOpenAndUnlocked = this.getState().isUnlocked && open
  }

  /**
   * A method for activating the retrieval of price data, which should only be fetched when the UI is visible.
   * @private
   * @param {boolean} active - True if price data should be getting fetched.
   */
  set isClientOpenAndUnlocked (active) {
    this.tokenRatesController.isActive = active
  }
}<|MERGE_RESOLUTION|>--- conflicted
+++ resolved
@@ -681,20 +681,7 @@
     const promise = this.messageManager.addUnapprovedMessageAsync(msgParams, req)
     this.sendUpdate()
     this.opts.showUnconfirmedMessage()
-<<<<<<< HEAD
     return promise
-=======
-    this.messageManager.once(`${msgId}:finished`, (data) => {
-      switch (data.status) {
-        case 'signed':
-          return cb(null, data.rawSig)
-        case 'rejected':
-          return cb(cleanErrorStack(new Error('MetaMask Message Signature: User denied message signature.')))
-        default:
-          return cb(cleanErrorStack(new Error(`MetaMask Message Signature: Unknown problem: ${JSON.stringify(msgParams)}`)))
-      }
-    })
->>>>>>> c2e3194d
   }
 
   /**
@@ -748,32 +735,11 @@
    * @param {Function} cb - The callback function called with the signature.
    * Passed back to the requesting Dapp.
    */
-<<<<<<< HEAD
   async newUnsignedPersonalMessage (msgParams, req) {
     const promise = this.personalMessageManager.addUnapprovedMessageAsync(msgParams, req)
     this.sendUpdate()
     this.opts.showUnconfirmedMessage()
     return promise
-=======
-  newUnsignedPersonalMessage (msgParams, cb) {
-    if (!msgParams.from) {
-      return cb(cleanErrorStack(new Error('MetaMask Message Signature: from field is required.')))
-    }
-
-    const msgId = this.personalMessageManager.addUnapprovedMessage(msgParams)
-    this.sendUpdate()
-    this.opts.showUnconfirmedMessage()
-    this.personalMessageManager.once(`${msgId}:finished`, (data) => {
-      switch (data.status) {
-        case 'signed':
-          return cb(null, data.rawSig)
-        case 'rejected':
-          return cb(cleanErrorStack(new Error('MetaMask Message Signature: User denied message signature.')))
-        default:
-          return cb(cleanErrorStack(new Error(`MetaMask Message Signature: Unknown problem: ${JSON.stringify(msgParams)}`)))
-      }
-    })
->>>>>>> c2e3194d
   }
 
   /**
@@ -822,34 +788,11 @@
    * @param {Object} msgParams - The params passed to eth_signTypedData.
    * @param {Function} cb - The callback function, called with the signature.
    */
-<<<<<<< HEAD
   newUnsignedTypedMessage (msgParams, req) {
     const promise = this.typedMessageManager.addUnapprovedMessageAsync(msgParams, req)
     this.sendUpdate()
     this.opts.showUnconfirmedMessage()
     return promise
-=======
-  newUnsignedTypedMessage (msgParams, cb) {
-    let msgId
-    try {
-      msgId = this.typedMessageManager.addUnapprovedMessage(msgParams)
-      this.sendUpdate()
-      this.opts.showUnconfirmedMessage()
-    } catch (e) {
-      return cb(e)
-    }
-
-    this.typedMessageManager.once(`${msgId}:finished`, (data) => {
-      switch (data.status) {
-        case 'signed':
-          return cb(null, data.rawSig)
-        case 'rejected':
-          return cb(cleanErrorStack(new Error('MetaMask Message Signature: User denied message signature.')))
-        default:
-          return cb(cleanErrorStack(new Error(`MetaMask Message Signature: Unknown problem: ${JSON.stringify(msgParams)}`)))
-      }
-    })
->>>>>>> c2e3194d
   }
 
   /**
