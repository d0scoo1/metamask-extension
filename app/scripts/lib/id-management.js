const ethUtil = require('ethereumjs-util')
const Transaction = require('ethereumjs-tx')
const configManager = require('./config-manager-singleton')

module.exports = IdManagement

<<<<<<< HEAD
function IdManagement (opts) {
=======

function IdManagement(opts) {
>>>>>>> cfc056e3
  if (!opts) opts = {}

  this.keyStore = opts.keyStore
  this.derivedKey = opts.derivedKey
  this.hdPathString = "m/44'/60'/0'/0"

  this.getAddresses = function () {
    return keyStore.getAddresses(this.hdPathString).map(function (address) { return '0x' + address })
  }

  this.signTx = function (txParams) {
    // normalize values
    txParams.to = ethUtil.addHexPrefix(txParams.to)
    txParams.from = ethUtil.addHexPrefix(txParams.from)
    txParams.value = ethUtil.addHexPrefix(txParams.value)
    txParams.data = ethUtil.addHexPrefix(txParams.data)
    txParams.gasLimit = ethUtil.addHexPrefix(txParams.gasLimit || txParams.gas)
    txParams.nonce = ethUtil.addHexPrefix(txParams.nonce)
    var tx = new Transaction(txParams)

    // sign tx
    var privKeyHex = this.exportPrivateKey(txParams.from)
    var privKey = ethUtil.toBuffer(privKeyHex)
    tx.sign(privKey)

    // Add the tx hash to the persisted meta-tx object
    var txHash = ethUtil.bufferToHex(tx.hash())
    var metaTx = configManager.getTx(txParams.metamaskId)
    metaTx.hash = txHash
    configManager.updateTx(metaTx)

    // return raw serialized tx
    var rawTx = ethUtil.bufferToHex(tx.serialize())
    return rawTx
  }

  this.signMsg = function (address, message) {
    // sign message
    var privKeyHex = this.exportPrivateKey(address)
    var privKey = ethUtil.toBuffer(privKeyHex)
    var msgSig = ethUtil.ecsign(new Buffer(message.replace('0x', ''), 'hex'), privKey)
    var rawMsgSig = ethUtil.bufferToHex(concatSig(msgSig.v, msgSig.r, msgSig.s))
    return rawMsgSig
  }

  this.getSeed = function () {
    return this.keyStore.getSeed(this.derivedKey)
  }

  this.exportPrivateKey = function (address) {
    var privKeyHex = ethUtil.addHexPrefix(this.keyStore.exportPrivateKey(address, this.derivedKey, this.hdPathString))
    return privKeyHex
  }
}

function pad_with_zeroes (number, length) {
  var my_string = '' + number
  while (my_string.length < length) {
    my_string = '0' + my_string
  }
  return my_string
}

function concatSig (v, r, s) {
  r = pad_with_zeroes(ethUtil.fromSigned(r), 64)
  s = pad_with_zeroes(ethUtil.fromSigned(s), 64)
  r = ethUtil.stripHexPrefix(r.toString('hex'))
  s = ethUtil.stripHexPrefix(s.toString('hex'))
  v = ethUtil.stripHexPrefix(ethUtil.intToHex(v))
  return ethUtil.addHexPrefix(r.concat(s, v))
}<|MERGE_RESOLUTION|>--- conflicted
+++ resolved
@@ -4,12 +4,7 @@
 
 module.exports = IdManagement
 
-<<<<<<< HEAD
 function IdManagement (opts) {
-=======
-
-function IdManagement(opts) {
->>>>>>> cfc056e3
   if (!opts) opts = {}
 
   this.keyStore = opts.keyStore
