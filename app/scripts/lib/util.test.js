--- conflicted
+++ resolved
@@ -9,9 +9,6 @@
   PLATFORM_CHROME,
   PLATFORM_EDGE,
 } from '../../../shared/constants/app';
-<<<<<<< HEAD
-import { deferredPromise, getEnvironmentType, getPlatform } from './util';
-=======
 import {
   TransactionStatus,
   TransactionType,
@@ -23,7 +20,6 @@
   getPlatform,
   formatTxMetaForRpcResult,
 } from './util';
->>>>>>> 90d2ca07
 
 describe('app utils', () => {
   describe('getEnvironmentType', () => {
@@ -222,8 +218,6 @@
       await expect(promise).resolves.toBe('test');
     });
   });
-<<<<<<< HEAD
-=======
 
   describe('formatTxMetaForRpcResult', () => {
     it('should correctly format the tx meta object (EIP-1559)', () => {
@@ -315,5 +309,4 @@
       expect(result).toStrictEqual(expectedResult);
     });
   });
->>>>>>> 90d2ca07
 });