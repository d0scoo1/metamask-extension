import { strict as assert } from 'assert';
import sinon from 'sinon';
import { ENVIRONMENT_TYPE_BACKGROUND } from '../../../shared/constants/app';
import { createSegmentMock } from '../lib/segment';
import {
  METAMETRICS_ANONYMOUS_ID,
  METAMETRICS_BACKGROUND_PAGE_OBJECT,
  MetaMetricsUserTrait,
} from '../../../shared/constants/metametrics';
import waitUntilCalled from '../../../test/lib/wait-until-called';
import {
  CHAIN_IDS,
  CURRENCY_SYMBOLS,
  NETWORK_TYPES,
} from '../../../shared/constants/network';
import * as Utils from '../lib/util';
import MetaMetricsController from './metametrics';

const segment = createSegmentMock(2, 10000);

const VERSION = '0.0.1-test';
const FAKE_CHAIN_ID = '0x1338';
const LOCALE = 'en_US';
const TEST_META_METRICS_ID = '0xabc';
const DUMMY_ACTION_ID = 'DUMMY_ACTION_ID';

const MOCK_TRAITS = {
  test_boolean: true,
  test_string: 'abc',
  test_number: 123,
  test_bool_array: [true, true, false],
  test_string_array: ['test', 'test', 'test'],
  test_boolean_array: [1, 2, 3],
};

const MOCK_INVALID_TRAITS = {
  test_null: null,
  test_array_multi_types: [true, 'a', 1],
};

const DEFAULT_TEST_CONTEXT = {
  app: { name: 'MetaMask Extension', version: VERSION },
  page: METAMETRICS_BACKGROUND_PAGE_OBJECT,
  referrer: undefined,
  userAgent: window.navigator.userAgent,
};

const DEFAULT_SHARED_PROPERTIES = {
  chain_id: FAKE_CHAIN_ID,
  locale: LOCALE.replace('_', '-'),
  environment_type: 'background',
};

const DEFAULT_EVENT_PROPERTIES = {
  category: 'Unit Test',
  revenue: undefined,
  value: undefined,
  currency: undefined,
  ...DEFAULT_SHARED_PROPERTIES,
};

const DEFAULT_PAGE_PROPERTIES = {
  ...DEFAULT_SHARED_PROPERTIES,
};

function getMockNetworkController() {
  let state = {
    provider: {
      type: NETWORK_TYPES.GOERLI,
      chainId: FAKE_CHAIN_ID,
    },
    network: 'loading',
  };
<<<<<<< HEAD
  const on = sinon.stub().withArgs(NETWORK_EVENTS.NETWORK_DID_CHANGE);
  const updateState = (newState) => {
    state = { ...state, ...newState };
    on.getCall(0).args[1]();
=======
  const onNetworkDidChange = sinon.stub();
  const updateState = (newState) => {
    state = { ...state, ...newState };
    onNetworkDidChange.getCall(0).args[0]();
>>>>>>> 4b271868
  };
  return {
    store: {
      getState: () => state,
      updateState,
    },
<<<<<<< HEAD
    on,
=======
    onNetworkDidChange,
>>>>>>> 4b271868
  };
}

function getMockPreferencesStore({ currentLocale = LOCALE } = {}) {
  let preferencesStore = {
    currentLocale,
  };
  const subscribe = sinon.stub();
  const updateState = (newState) => {
    preferencesStore = { ...preferencesStore, ...newState };
    subscribe.getCall(0).args[0](preferencesStore);
  };
  return {
    getState: sinon.stub().returns(preferencesStore),
    updateState,
    subscribe,
  };
}

const SAMPLE_PERSISTED_EVENT = {
  id: 'testid',
  persist: true,
  category: 'Unit Test',
  successEvent: 'sample persisted event success',
  failureEvent: 'sample persisted event failure',
  properties: {
    test: true,
  },
};

const SAMPLE_NON_PERSISTED_EVENT = {
  id: 'testid2',
  persist: false,
  category: 'Unit Test',
  successEvent: 'sample non-persisted event success',
  failureEvent: 'sample non-persisted event failure',
  uniqueIdentifier: 'sample-non-persisted-event',
  properties: {
    test: true,
  },
};

function getMetaMetricsController({
  participateInMetaMetrics = true,
  metaMetricsId = TEST_META_METRICS_ID,
  preferencesStore = getMockPreferencesStore(),
  networkController = getMockNetworkController(),
  segmentInstance,
} = {}) {
  return new MetaMetricsController({
    segment: segmentInstance || segment,
    getCurrentChainId: () =>
      networkController.store.getState().provider.chainId,
<<<<<<< HEAD
    onNetworkDidChange: networkController.on.bind(
      networkController,
      NETWORK_EVENTS.NETWORK_DID_CHANGE,
    ),
=======
    onNetworkDidChange:
      networkController.onNetworkDidChange.bind(networkController),
>>>>>>> 4b271868
    preferencesStore,
    version: '0.0.1',
    environment: 'test',
    initState: {
      participateInMetaMetrics,
      metaMetricsId,
      fragments: {
        testid: SAMPLE_PERSISTED_EVENT,
        testid2: SAMPLE_NON_PERSISTED_EVENT,
      },
      events: {},
    },
  });
}
describe('MetaMetricsController', function () {
  const now = new Date();
  let clock;
  beforeEach(function () {
    clock = sinon.useFakeTimers(now.getTime());
    sinon.stub(Utils, 'generateRandomId').returns('DUMMY_RANDOM_ID');
  });

  describe('constructor', function () {
    it('should properly initialize', function () {
      const mock = sinon.mock(segment);
      mock
        .expects('track')
        .once()
        .withArgs({
          event: 'sample non-persisted event failure',
          userId: TEST_META_METRICS_ID,
          context: DEFAULT_TEST_CONTEXT,
          properties: {
            ...DEFAULT_EVENT_PROPERTIES,
            test: true,
          },
          messageId: 'sample-non-persisted-event-failure',
          timestamp: new Date(),
        });
      const metaMetricsController = getMetaMetricsController();
      assert.strictEqual(metaMetricsController.version, VERSION);
      assert.strictEqual(metaMetricsController.chainId, FAKE_CHAIN_ID);
      assert.strictEqual(
        metaMetricsController.state.participateInMetaMetrics,
        true,
      );
      assert.strictEqual(
        metaMetricsController.state.metaMetricsId,
        TEST_META_METRICS_ID,
      );
      assert.strictEqual(
        metaMetricsController.locale,
        LOCALE.replace('_', '-'),
      );
      assert.deepStrictEqual(metaMetricsController.state.fragments, {
        testid: SAMPLE_PERSISTED_EVENT,
      });
      mock.verify();
    });

    it('should update when network changes', function () {
      const networkController = getMockNetworkController();
      const metaMetricsController = getMetaMetricsController({
        networkController,
      });
      networkController.store.updateState({
        provider: {
          type: 'NEW_NETWORK',
          chainId: '0xaab',
        },
      });
      assert.strictEqual(metaMetricsController.chainId, '0xaab');
    });

    it('should update when preferences changes', function () {
      const preferencesStore = getMockPreferencesStore();
      const metaMetricsController = getMetaMetricsController({
        preferencesStore,
      });
      preferencesStore.updateState({
        currentLocale: 'en_UK',
      });
      assert.strictEqual(metaMetricsController.locale, 'en-UK');
    });
  });

  describe('generateMetaMetricsId', function () {
    it('should generate an 0x prefixed hex string', function () {
      const metaMetricsController = getMetaMetricsController();
      assert.equal(
        metaMetricsController.generateMetaMetricsId().startsWith('0x'),
        true,
      );
    });
  });

  describe('identify', function () {
    it('should call segment.identify for valid traits if user is participating in metametrics', async function () {
      const metaMetricsController = getMetaMetricsController({
        participateInMetaMetrics: true,
        metaMetricsId: TEST_META_METRICS_ID,
      });
      const mock = sinon.mock(segment);

      mock.expects('identify').once().withArgs({
        userId: TEST_META_METRICS_ID,
        traits: MOCK_TRAITS,
        messageId: Utils.generateRandomId(),
        timestamp: new Date(),
      });

      metaMetricsController.identify({
        ...MOCK_TRAITS,
        ...MOCK_INVALID_TRAITS,
      });

      mock.verify();
    });

    it('should transform date type traits into ISO-8601 timestamp strings', async function () {
      const metaMetricsController = getMetaMetricsController({
        participateInMetaMetrics: true,
        metaMetricsId: TEST_META_METRICS_ID,
      });
      const mock = sinon.mock(segment);

      const mockDate = new Date();
      const mockDateISOString = mockDate.toISOString();

      mock
        .expects('identify')
        .once()
        .withArgs({
          userId: TEST_META_METRICS_ID,
          traits: {
            test_date: mockDateISOString,
          },
          messageId: Utils.generateRandomId(),
          timestamp: new Date(),
        });

      metaMetricsController.identify({
        test_date: mockDate,
      });
      mock.verify();
    });

    it('should not call segment.identify if user is not participating in metametrics', function () {
      const metaMetricsController = getMetaMetricsController({
        participateInMetaMetrics: false,
      });
      const mock = sinon.mock(segment);

      mock.expects('identify').never();

      metaMetricsController.identify(MOCK_TRAITS);
      mock.verify();
    });

    it('should not call segment.identify if there are no valid traits to identify', async function () {
      const metaMetricsController = getMetaMetricsController({
        participateInMetaMetrics: true,
        metaMetricsId: TEST_META_METRICS_ID,
      });
      const mock = sinon.mock(segment);

      mock.expects('identify').never();

      metaMetricsController.identify(MOCK_INVALID_TRAITS);
      mock.verify();
    });
  });

  describe('setParticipateInMetaMetrics', function () {
    it('should update the value of participateInMetaMetrics', function () {
      const metaMetricsController = getMetaMetricsController({
        participateInMetaMetrics: null,
        metaMetricsId: null,
      });
      assert.equal(metaMetricsController.state.participateInMetaMetrics, null);
      metaMetricsController.setParticipateInMetaMetrics(true);
      assert.equal(metaMetricsController.state.participateInMetaMetrics, true);
      metaMetricsController.setParticipateInMetaMetrics(false);
      assert.equal(metaMetricsController.state.participateInMetaMetrics, false);
    });
    it('should generate and update the metaMetricsId when set to true', function () {
      const metaMetricsController = getMetaMetricsController({
        participateInMetaMetrics: null,
        metaMetricsId: null,
      });
      assert.equal(metaMetricsController.state.metaMetricsId, null);
      metaMetricsController.setParticipateInMetaMetrics(true);
      assert.equal(typeof metaMetricsController.state.metaMetricsId, 'string');
    });
    it('should nullify the metaMetricsId when set to false', function () {
      const metaMetricsController = getMetaMetricsController();
      metaMetricsController.setParticipateInMetaMetrics(false);
      assert.equal(metaMetricsController.state.metaMetricsId, null);
    });
  });

  describe('submitEvent', function () {
    it('should not track an event if user is not participating in metametrics', function () {
      const mock = sinon.mock(segment);
      const metaMetricsController = getMetaMetricsController({
        participateInMetaMetrics: false,
      });
      mock.expects('track').never();
      metaMetricsController.submitEvent({
        event: 'Fake Event',
        category: 'Unit Test',
        properties: {
          test: 1,
        },
      });
      mock.verify();
    });

    it('should track an event if user has not opted in, but isOptIn is true', function () {
      const mock = sinon.mock(segment);
      const metaMetricsController = getMetaMetricsController({
        participateInMetaMetrics: true,
      });
      mock
        .expects('track')
        .once()
        .withArgs({
          event: 'Fake Event',
          anonymousId: METAMETRICS_ANONYMOUS_ID,
          context: DEFAULT_TEST_CONTEXT,
          properties: {
            test: 1,
            ...DEFAULT_EVENT_PROPERTIES,
          },
          messageId: Utils.generateRandomId(),
          timestamp: new Date(),
        });
      metaMetricsController.submitEvent(
        {
          event: 'Fake Event',
          category: 'Unit Test',
          properties: {
            test: 1,
          },
        },
        { isOptIn: true },
      );
      mock.verify();
    });

    it('should track an event during optin and allow for metaMetricsId override', function () {
      const mock = sinon.mock(segment);
      const metaMetricsController = getMetaMetricsController({
        participateInMetaMetrics: true,
      });
      mock
        .expects('track')
        .once()
        .withArgs({
          event: 'Fake Event',
          userId: 'TESTID',
          context: DEFAULT_TEST_CONTEXT,
          properties: {
            test: 1,
            ...DEFAULT_EVENT_PROPERTIES,
          },
          messageId: Utils.generateRandomId(),
          timestamp: new Date(),
        });
      metaMetricsController.submitEvent(
        {
          event: 'Fake Event',
          category: 'Unit Test',
          properties: {
            test: 1,
          },
        },
        { isOptIn: true, metaMetricsId: 'TESTID' },
      );
      mock.verify();
    });

    it('should track a legacy event', function () {
      const mock = sinon.mock(segment);
      const metaMetricsController = getMetaMetricsController();
      mock
        .expects('track')
        .once()
        .withArgs({
          event: 'Fake Event',
          userId: TEST_META_METRICS_ID,
          context: DEFAULT_TEST_CONTEXT,
          properties: {
            test: 1,
            legacy_event: true,
            ...DEFAULT_EVENT_PROPERTIES,
          },
          messageId: Utils.generateRandomId(),
          timestamp: new Date(),
        });
      metaMetricsController.submitEvent(
        {
          event: 'Fake Event',
          category: 'Unit Test',
          properties: {
            test: 1,
          },
        },
        { matomoEvent: true },
      );
      mock.verify();
    });

    it('should track a non legacy event', function () {
      const mock = sinon.mock(segment);
      const metaMetricsController = getMetaMetricsController();
      mock
        .expects('track')
        .once()
        .withArgs({
          event: 'Fake Event',
          properties: {
            test: 1,
            ...DEFAULT_EVENT_PROPERTIES,
          },
          context: DEFAULT_TEST_CONTEXT,
          userId: TEST_META_METRICS_ID,
          messageId: Utils.generateRandomId(),
          timestamp: new Date(),
        });
      metaMetricsController.submitEvent({
        event: 'Fake Event',
        category: 'Unit Test',
        properties: {
          test: 1,
        },
      });
      mock.verify();
    });

    it('should immediately flush queue if flushImmediately set to true', async function () {
      const metaMetricsController = getMetaMetricsController();
      const flushStub = sinon.stub(segment, 'flush');
      const flushCalled = waitUntilCalled(flushStub, segment);
      metaMetricsController.submitEvent(
        {
          event: 'Fake Event',
          category: 'Unit Test',
        },
        { flushImmediately: true },
      );
      assert.doesNotReject(flushCalled());
    });

    it('should throw if event or category not provided', function () {
      const metaMetricsController = getMetaMetricsController();
      assert.rejects(
        () => metaMetricsController.submitEvent({ event: 'test' }),
        /Must specify event and category\./u,
        'must specify category',
      );

      assert.rejects(
        () => metaMetricsController.submitEvent({ category: 'test' }),
        /Must specify event and category\./u,
        'must specify event',
      );
    });

    it('should throw if provided sensitiveProperties, when excludeMetaMetricsId is true', function () {
      const metaMetricsController = getMetaMetricsController();
      assert.rejects(
        () =>
          metaMetricsController.submitEvent(
            {
              event: 'Fake Event',
              category: 'Unit Test',
              sensitiveProperties: { foo: 'bar' },
            },
            { excludeMetaMetricsId: true },
          ),
        /sensitiveProperties was specified in an event payload that also set the excludeMetaMetricsId flag/u,
      );
    });

    it('should track sensitiveProperties in a separate, anonymous event', function () {
      const metaMetricsController = getMetaMetricsController();
      const spy = sinon.spy(segment, 'track');
      metaMetricsController.submitEvent({
        event: 'Fake Event',
        category: 'Unit Test',
        sensitiveProperties: { foo: 'bar' },
      });
      assert.ok(spy.calledTwice);
      assert.ok(
        spy.calledWith({
          event: 'Fake Event',
          anonymousId: METAMETRICS_ANONYMOUS_ID,
          context: DEFAULT_TEST_CONTEXT,
          properties: {
            foo: 'bar',
            ...DEFAULT_EVENT_PROPERTIES,
          },
          messageId: Utils.generateRandomId(),
          timestamp: new Date(),
        }),
      );
      assert.ok(
        spy.calledWith({
          event: 'Fake Event',
          userId: TEST_META_METRICS_ID,
          context: DEFAULT_TEST_CONTEXT,
          properties: DEFAULT_EVENT_PROPERTIES,
          messageId: Utils.generateRandomId(),
          timestamp: new Date(),
        }),
      );
    });
  });

  describe('trackPage', function () {
    it('should track a page view', function () {
      const mock = sinon.mock(segment);
      const metaMetricsController = getMetaMetricsController();
      mock
        .expects('page')
        .once()
        .withArgs({
          name: 'home',
          userId: TEST_META_METRICS_ID,
          context: DEFAULT_TEST_CONTEXT,
          properties: {
            params: null,
            ...DEFAULT_PAGE_PROPERTIES,
          },
          messageId: Utils.generateRandomId(),
          timestamp: new Date(),
        });
      metaMetricsController.trackPage({
        name: 'home',
        params: null,
        environmentType: ENVIRONMENT_TYPE_BACKGROUND,
        page: METAMETRICS_BACKGROUND_PAGE_OBJECT,
      });
      mock.verify();
    });

    it('should not track a page view if user is not participating in metametrics', function () {
      const mock = sinon.mock(segment);
      const metaMetricsController = getMetaMetricsController({
        participateInMetaMetrics: false,
      });
      mock.expects('page').never();
      metaMetricsController.trackPage({
        name: 'home',
        params: null,
        environmentType: ENVIRONMENT_TYPE_BACKGROUND,
        page: METAMETRICS_BACKGROUND_PAGE_OBJECT,
      });
      mock.verify();
    });

    it('should track a page view if isOptInPath is true and user not yet opted in', function () {
      const mock = sinon.mock(segment);
      const metaMetricsController = getMetaMetricsController({
        preferencesStore: getMockPreferencesStore({
          participateInMetaMetrics: null,
        }),
      });
      mock
        .expects('page')
        .once()
        .withArgs({
          name: 'home',
          userId: TEST_META_METRICS_ID,
          context: DEFAULT_TEST_CONTEXT,
          properties: {
            params: null,
            ...DEFAULT_PAGE_PROPERTIES,
          },
          messageId: Utils.generateRandomId(),
          timestamp: new Date(),
        });
      metaMetricsController.trackPage(
        {
          name: 'home',
          params: null,
          environmentType: ENVIRONMENT_TYPE_BACKGROUND,
          page: METAMETRICS_BACKGROUND_PAGE_OBJECT,
        },
        { isOptInPath: true },
      );
      mock.verify();
    });

    it('multiple trackPage call with same actionId should result in same messageId being sent to segment', function () {
      const mock = sinon.mock(segment);
      const metaMetricsController = getMetaMetricsController({
        preferencesStore: getMockPreferencesStore({
          participateInMetaMetrics: null,
        }),
      });
      mock
        .expects('page')
        .twice()
        .withArgs({
          name: 'home',
          userId: TEST_META_METRICS_ID,
          context: DEFAULT_TEST_CONTEXT,
          properties: {
            params: null,
            ...DEFAULT_PAGE_PROPERTIES,
          },
          messageId: DUMMY_ACTION_ID,
          timestamp: new Date(),
        });
      metaMetricsController.trackPage(
        {
          name: 'home',
          params: null,
          actionId: DUMMY_ACTION_ID,
          environmentType: ENVIRONMENT_TYPE_BACKGROUND,
          page: METAMETRICS_BACKGROUND_PAGE_OBJECT,
        },
        { isOptInPath: true },
      );
      metaMetricsController.trackPage(
        {
          name: 'home',
          params: null,
          actionId: DUMMY_ACTION_ID,
          environmentType: ENVIRONMENT_TYPE_BACKGROUND,
          page: METAMETRICS_BACKGROUND_PAGE_OBJECT,
        },
        { isOptInPath: true },
      );
      mock.verify();
    });
  });

  describe('deterministic messageId', function () {
    it('should use the actionId as messageId when provided', function () {
      const metaMetricsController = getMetaMetricsController();
      const spy = sinon.spy(segment, 'track');
      metaMetricsController.submitEvent({
        event: 'Fake Event',
        category: 'Unit Test',
        properties: { foo: 'bar' },
        actionId: '0x001',
      });
      assert.ok(spy.calledOnce);
      assert.ok(
        spy.calledWith({
          event: 'Fake Event',
          userId: TEST_META_METRICS_ID,
          context: DEFAULT_TEST_CONTEXT,
          properties: {
            foo: 'bar',
            ...DEFAULT_EVENT_PROPERTIES,
          },
          messageId: '0x001',
          timestamp: new Date(),
        }),
      );
    });

    it('should append 0x000 to the actionId of anonymized event when tracking sensitiveProperties', function () {
      const metaMetricsController = getMetaMetricsController();
      const spy = sinon.spy(segment, 'track');
      metaMetricsController.submitEvent({
        event: 'Fake Event',
        category: 'Unit Test',
        sensitiveProperties: { foo: 'bar' },
        actionId: '0x001',
      });
      assert.ok(spy.calledTwice);

      assert.ok(
        spy.calledWith({
          event: 'Fake Event',
          anonymousId: METAMETRICS_ANONYMOUS_ID,
          context: DEFAULT_TEST_CONTEXT,
          properties: {
            foo: 'bar',
            ...DEFAULT_EVENT_PROPERTIES,
          },
          messageId: '0x001-0x000',
          timestamp: new Date(),
        }),
      );
      assert.ok(
        spy.calledWith({
          event: 'Fake Event',
          userId: TEST_META_METRICS_ID,
          context: DEFAULT_TEST_CONTEXT,
          properties: {
            ...DEFAULT_EVENT_PROPERTIES,
          },
          messageId: '0x001',
          timestamp: new Date(),
        }),
      );
    });

    it('should use the uniqueIdentifier as messageId when provided', function () {
      const metaMetricsController = getMetaMetricsController();
      const spy = sinon.spy(segment, 'track');
      metaMetricsController.submitEvent({
        event: 'Fake Event',
        category: 'Unit Test',
        properties: { foo: 'bar' },
        uniqueIdentifier: 'transaction-submitted-0000',
      });
      assert.ok(spy.calledOnce);
      assert.ok(
        spy.calledWith({
          event: 'Fake Event',
          userId: TEST_META_METRICS_ID,
          context: DEFAULT_TEST_CONTEXT,
          properties: {
            foo: 'bar',
            ...DEFAULT_EVENT_PROPERTIES,
          },
          messageId: 'transaction-submitted-0000',
          timestamp: new Date(),
        }),
      );
    });

    it('should append 0x000 to the uniqueIdentifier of anonymized event when tracking sensitiveProperties', function () {
      const metaMetricsController = getMetaMetricsController();
      const spy = sinon.spy(segment, 'track');
      metaMetricsController.submitEvent({
        event: 'Fake Event',
        category: 'Unit Test',
        sensitiveProperties: { foo: 'bar' },
        uniqueIdentifier: 'transaction-submitted-0000',
      });
      assert.ok(spy.calledTwice);
      assert.ok(
        spy.calledWith({
          event: 'Fake Event',
          anonymousId: METAMETRICS_ANONYMOUS_ID,
          context: DEFAULT_TEST_CONTEXT,
          properties: {
            foo: 'bar',
            ...DEFAULT_EVENT_PROPERTIES,
          },
          messageId: 'transaction-submitted-0000-0x000',
          timestamp: new Date(),
        }),
      );
      assert.ok(
        spy.calledWith({
          event: 'Fake Event',
          userId: TEST_META_METRICS_ID,
          context: DEFAULT_TEST_CONTEXT,
          properties: {
            ...DEFAULT_EVENT_PROPERTIES,
          },
          messageId: 'transaction-submitted-0000',
          timestamp: new Date(),
        }),
      );
    });

    it('should combine the uniqueIdentifier and actionId as messageId when both provided', function () {
      const metaMetricsController = getMetaMetricsController();
      const spy = sinon.spy(segment, 'track');
      metaMetricsController.submitEvent({
        event: 'Fake Event',
        category: 'Unit Test',
        properties: { foo: 'bar' },
        actionId: '0x001',
        uniqueIdentifier: 'transaction-submitted-0000',
      });
      assert.ok(spy.calledOnce);
      assert.ok(
        spy.calledWith({
          event: 'Fake Event',
          userId: TEST_META_METRICS_ID,
          context: DEFAULT_TEST_CONTEXT,
          properties: {
            foo: 'bar',
            ...DEFAULT_EVENT_PROPERTIES,
          },
          messageId: 'transaction-submitted-0000-0x001',
          timestamp: new Date(),
        }),
      );
    });

    it('should append 0x000 to the combined uniqueIdentifier and actionId of anonymized event when tracking sensitiveProperties', function () {
      const metaMetricsController = getMetaMetricsController();
      const spy = sinon.spy(segment, 'track');
      metaMetricsController.submitEvent({
        event: 'Fake Event',
        category: 'Unit Test',
        sensitiveProperties: { foo: 'bar' },
        actionId: '0x001',
        uniqueIdentifier: 'transaction-submitted-0000',
      });
      assert.ok(spy.calledTwice);
      assert.ok(
        spy.calledWith({
          event: 'Fake Event',
          anonymousId: METAMETRICS_ANONYMOUS_ID,
          context: DEFAULT_TEST_CONTEXT,
          properties: {
            foo: 'bar',
            ...DEFAULT_EVENT_PROPERTIES,
          },
          messageId: 'transaction-submitted-0000-0x001-0x000',
          timestamp: new Date(),
        }),
      );
      assert.ok(
        spy.calledWith({
          event: 'Fake Event',
          userId: TEST_META_METRICS_ID,
          context: DEFAULT_TEST_CONTEXT,
          properties: {
            ...DEFAULT_EVENT_PROPERTIES,
          },
          messageId: 'transaction-submitted-0000-0x001',
          timestamp: new Date(),
        }),
      );
    });
  });

  describe('_buildUserTraitsObject', function () {
    it('should return full user traits object on first call', function () {
      const MOCK_ALL_TOKENS = {
        '0x1': {
          '0x1235ce91d74254f29d4609f25932fe6d97bf4842': [
            {
              address: '0xd2cea331e5f5d8ee9fb1055c297795937645de91',
            },
            {
              address: '0xabc66500c84A76Ad7e9c93437bFc5Ac33E2DDaE9',
            },
          ],
          '0xe364b0f9d1879e53e8183055c9d7dd2b7375d86b': [
            {
              address: '0xd2cea331e5f5d8ee9fb1055c297795937645de91',
            },
          ],
        },
        '0x4': {
          '0x1235ce91d74254f29d4609f25932fe6d97bf4842': [
            {
              address: '0xd2cea331e5f5d8ee9fb1055c297795937645de91',
            },
            {
              address: '0x12317F958D2ee523a2206206994597C13D831ec7',
            },
          ],
        },
      };

      const metaMetricsController = getMetaMetricsController();
      const traits = metaMetricsController._buildUserTraitsObject({
        addressBook: {
          [CHAIN_IDS.MAINNET]: [{ address: '0x' }],
          [CHAIN_IDS.GOERLI]: [{ address: '0x' }, { address: '0x0' }],
        },
        allNfts: {
          '0xac706cE8A9BF27Afecf080fB298d0ee13cfb978A': {
            56: [
              {
                address: '0xd2cea331e5f5d8ee9fb1055c297795937645de91',
                tokenId: '100',
              },
              {
                address: '0xd2cea331e5f5d8ee9fb1055c297795937645de91',
                tokenId: '101',
              },
              {
                address: '0x7488d2ce5deb26db021285b50b661d655eb3d3d9',
                tokenId: '99',
              },
            ],
          },
          '0xe04AB39684A24D8D4124b114F3bd6FBEB779cacA': {
            69: [
              {
                address: '0x63d646bc7380562376d5de205123a57b1718184d',
                tokenId: '14',
              },
            ],
          },
        },
        allTokens: MOCK_ALL_TOKENS,
        networkConfigurations: {
          'network-configuration-id-1': {
            chainId: CHAIN_IDS.MAINNET,
            ticker: CURRENCY_SYMBOLS.ETH,
          },
          'network-configuration-id-2': {
            chainId: CHAIN_IDS.GOERLI,
            ticker: CURRENCY_SYMBOLS.TEST_ETH,
          },
          'network-configuration-id-3': { chainId: '0xaf' },
        },
        identities: [{}, {}],
        ledgerTransportType: 'web-hid',
        openSeaEnabled: true,
        useNftDetection: false,
        theme: 'default',
        useTokenDetection: true,
        desktopEnabled: false,
        security_providers: [],
      });

      assert.deepEqual(traits, {
<<<<<<< HEAD
        [TRAITS.ADDRESS_BOOK_ENTRIES]: 3,
        [TRAITS.INSTALL_DATE_EXT]: '',
        [TRAITS.LEDGER_CONNECTION_TYPE]: 'web-hid',
        [TRAITS.NETWORKS_ADDED]: [CHAIN_IDS.MAINNET, CHAIN_IDS.GOERLI, '0xaf'],
        [TRAITS.NETWORKS_WITHOUT_TICKER]: ['0xaf'],
        [TRAITS.NFT_AUTODETECTION_ENABLED]: false,
        [TRAITS.NUMBER_OF_ACCOUNTS]: 2,
        [TRAITS.NUMBER_OF_NFT_COLLECTIONS]: 3,
        [TRAITS.NUMBER_OF_NFTS]: 4,
        [TRAITS.NUMBER_OF_TOKENS]: 5,
        [TRAITS.OPENSEA_API_ENABLED]: true,
        [TRAITS.THREE_BOX_ENABLED]: false,
        [TRAITS.THEME]: 'default',
        [TRAITS.TOKEN_DETECTION_ENABLED]: true,
        [TRAITS.DESKTOP_ENABLED]: false,
        [TRAITS.SECURITY_PROVIDERS]: [],
=======
        [MetaMetricsUserTrait.AddressBookEntries]: 3,
        [MetaMetricsUserTrait.InstallDateExt]: '',
        [MetaMetricsUserTrait.LedgerConnectionType]: 'web-hid',
        [MetaMetricsUserTrait.NetworksAdded]: [
          CHAIN_IDS.MAINNET,
          CHAIN_IDS.GOERLI,
          '0xaf',
        ],
        [MetaMetricsUserTrait.NetworksWithoutTicker]: ['0xaf'],
        [MetaMetricsUserTrait.NftAutodetectionEnabled]: false,
        [MetaMetricsUserTrait.NumberOfAccounts]: 2,
        [MetaMetricsUserTrait.NumberOfNftCollections]: 3,
        [MetaMetricsUserTrait.NumberOfNfts]: 4,
        [MetaMetricsUserTrait.NumberOfTokens]: 5,
        [MetaMetricsUserTrait.OpenseaApiEnabled]: true,
        [MetaMetricsUserTrait.ThreeBoxEnabled]: false,
        [MetaMetricsUserTrait.Theme]: 'default',
        [MetaMetricsUserTrait.TokenDetectionEnabled]: true,
        [MetaMetricsUserTrait.DesktopEnabled]: false,
        [MetaMetricsUserTrait.SecurityProviders]: [],
>>>>>>> 4b271868
      });
    });

    it('should return only changed traits object on subsequent calls', function () {
      const metaMetricsController = getMetaMetricsController();
      metaMetricsController._buildUserTraitsObject({
        addressBook: {
          [CHAIN_IDS.MAINNET]: [{ address: '0x' }],
          [CHAIN_IDS.GOERLI]: [{ address: '0x' }, { address: '0x0' }],
        },
        allTokens: {},
        networkConfigurations: {
          'network-configuration-id-1': { chainId: CHAIN_IDS.MAINNET },
          'network-configuration-id-2': { chainId: CHAIN_IDS.GOERLI },
        },
        ledgerTransportType: 'web-hid',
        openSeaEnabled: true,
        identities: [{}, {}],
        useNftDetection: false,
        theme: 'default',
        useTokenDetection: true,
        desktopEnabled: false,
      });

      const updatedTraits = metaMetricsController._buildUserTraitsObject({
        addressBook: {
          [CHAIN_IDS.MAINNET]: [{ address: '0x' }, { address: '0x1' }],
          [CHAIN_IDS.GOERLI]: [{ address: '0x' }, { address: '0x0' }],
        },
        allTokens: {
          '0x1': { '0xabcde': [{ '0x12345': { address: '0xtestAddress' } }] },
        },
        networkConfigurations: {
          'network-configuration-id-1': { chainId: CHAIN_IDS.MAINNET },
          'network-configuration-id-2': { chainId: CHAIN_IDS.GOERLI },
        },
        ledgerTransportType: 'web-hid',
        openSeaEnabled: false,
        identities: [{}, {}, {}],
        useNftDetection: false,
        theme: 'default',
        useTokenDetection: true,
        desktopEnabled: false,
      });

      assert.deepEqual(updatedTraits, {
        [MetaMetricsUserTrait.AddressBookEntries]: 4,
        [MetaMetricsUserTrait.NumberOfAccounts]: 3,
        [MetaMetricsUserTrait.NumberOfTokens]: 1,
        [MetaMetricsUserTrait.OpenseaApiEnabled]: false,
      });
    });

    it('should return null if no traits changed', function () {
      const metaMetricsController = getMetaMetricsController();
      metaMetricsController._buildUserTraitsObject({
        addressBook: {
          [CHAIN_IDS.MAINNET]: [{ address: '0x' }],
          [CHAIN_IDS.GOERLI]: [{ address: '0x' }, { address: '0x0' }],
        },
        allTokens: {},
        networkConfigurations: {
          'network-configuration-id-1': { chainId: CHAIN_IDS.MAINNET },
          'network-configuration-id-2': { chainId: CHAIN_IDS.GOERLI },
        },
        ledgerTransportType: 'web-hid',
        openSeaEnabled: true,
        identities: [{}, {}],
        useNftDetection: true,
        theme: 'default',
        useTokenDetection: true,
        desktopEnabled: false,
      });

      const updatedTraits = metaMetricsController._buildUserTraitsObject({
        addressBook: {
          [CHAIN_IDS.MAINNET]: [{ address: '0x' }],
          [CHAIN_IDS.GOERLI]: [{ address: '0x' }, { address: '0x0' }],
        },
        allTokens: {},
        networkConfigurations: {
          'network-configuration-id-1': { chainId: CHAIN_IDS.MAINNET },
          'network-configuration-id-2': { chainId: CHAIN_IDS.GOERLI },
        },
        ledgerTransportType: 'web-hid',
        openSeaEnabled: true,
        identities: [{}, {}],
        useNftDetection: true,
        theme: 'default',
        useTokenDetection: true,
        desktopEnabled: false,
      });

      assert.equal(updatedTraits, null);
    });
  });

  describe('submitting segmentApiCalls to segment SDK', function () {
    it('should add event to store when submitting to SDK', function () {
      const metaMetricsController = getMetaMetricsController({});
      metaMetricsController.trackPage({}, { isOptIn: true });
      const { segmentApiCalls } = metaMetricsController.store.getState();
      assert(Object.keys(segmentApiCalls).length > 0);
    });

    it('should remove event from store when callback is invoked', function () {
      const segmentInstance = createSegmentMock(2, 10000);
      const stubFn = (_, cb) => {
        cb();
      };
      sinon.stub(segmentInstance, 'track').callsFake(stubFn);
      sinon.stub(segmentInstance, 'page').callsFake(stubFn);

      const metaMetricsController = getMetaMetricsController({
        segmentInstance,
      });
      metaMetricsController.trackPage({}, { isOptIn: true });
      const { segmentApiCalls } = metaMetricsController.store.getState();
      assert(Object.keys(segmentApiCalls).length === 0);
    });
  });

  afterEach(function () {
    // flush the queues manually after each test
    segment.flush();
    clock.restore();
    sinon.restore();
  });
});<|MERGE_RESOLUTION|>--- conflicted
+++ resolved
@@ -71,28 +71,17 @@
     },
     network: 'loading',
   };
-<<<<<<< HEAD
-  const on = sinon.stub().withArgs(NETWORK_EVENTS.NETWORK_DID_CHANGE);
-  const updateState = (newState) => {
-    state = { ...state, ...newState };
-    on.getCall(0).args[1]();
-=======
   const onNetworkDidChange = sinon.stub();
   const updateState = (newState) => {
     state = { ...state, ...newState };
     onNetworkDidChange.getCall(0).args[0]();
->>>>>>> 4b271868
   };
   return {
     store: {
       getState: () => state,
       updateState,
     },
-<<<<<<< HEAD
-    on,
-=======
     onNetworkDidChange,
->>>>>>> 4b271868
   };
 }
 
@@ -146,15 +135,8 @@
     segment: segmentInstance || segment,
     getCurrentChainId: () =>
       networkController.store.getState().provider.chainId,
-<<<<<<< HEAD
-    onNetworkDidChange: networkController.on.bind(
-      networkController,
-      NETWORK_EVENTS.NETWORK_DID_CHANGE,
-    ),
-=======
     onNetworkDidChange:
       networkController.onNetworkDidChange.bind(networkController),
->>>>>>> 4b271868
     preferencesStore,
     version: '0.0.1',
     environment: 'test',
@@ -971,24 +953,6 @@
       });
 
       assert.deepEqual(traits, {
-<<<<<<< HEAD
-        [TRAITS.ADDRESS_BOOK_ENTRIES]: 3,
-        [TRAITS.INSTALL_DATE_EXT]: '',
-        [TRAITS.LEDGER_CONNECTION_TYPE]: 'web-hid',
-        [TRAITS.NETWORKS_ADDED]: [CHAIN_IDS.MAINNET, CHAIN_IDS.GOERLI, '0xaf'],
-        [TRAITS.NETWORKS_WITHOUT_TICKER]: ['0xaf'],
-        [TRAITS.NFT_AUTODETECTION_ENABLED]: false,
-        [TRAITS.NUMBER_OF_ACCOUNTS]: 2,
-        [TRAITS.NUMBER_OF_NFT_COLLECTIONS]: 3,
-        [TRAITS.NUMBER_OF_NFTS]: 4,
-        [TRAITS.NUMBER_OF_TOKENS]: 5,
-        [TRAITS.OPENSEA_API_ENABLED]: true,
-        [TRAITS.THREE_BOX_ENABLED]: false,
-        [TRAITS.THEME]: 'default',
-        [TRAITS.TOKEN_DETECTION_ENABLED]: true,
-        [TRAITS.DESKTOP_ENABLED]: false,
-        [TRAITS.SECURITY_PROVIDERS]: [],
-=======
         [MetaMetricsUserTrait.AddressBookEntries]: 3,
         [MetaMetricsUserTrait.InstallDateExt]: '',
         [MetaMetricsUserTrait.LedgerConnectionType]: 'web-hid',
@@ -1009,7 +973,6 @@
         [MetaMetricsUserTrait.TokenDetectionEnabled]: true,
         [MetaMetricsUserTrait.DesktopEnabled]: false,
         [MetaMetricsUserTrait.SecurityProviders]: [],
->>>>>>> 4b271868
       });
     });
 
