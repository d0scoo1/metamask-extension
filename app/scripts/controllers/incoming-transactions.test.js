--- conflicted
+++ resolved
@@ -7,20 +7,9 @@
 import waitUntilCalled from '../../../test/lib/wait-until-called';
 import {
   CHAIN_ID_TO_TYPE_MAP,
-<<<<<<< HEAD
-  GOERLI_CHAIN_ID,
-  KOVAN_CHAIN_ID,
-  MAINNET_CHAIN_ID,
-  RINKEBY_CHAIN_ID,
-  ROPSTEN_CHAIN_ID,
-  SEPOLIA_CHAIN_ID,
-  ROPSTEN_NETWORK_ID,
-  ROPSTEN,
-=======
   CHAIN_IDS,
   NETWORK_TYPES,
   NETWORK_IDS,
->>>>>>> d98c0942
 } from '../../../shared/constants/network';
 import {
   TRANSACTION_TYPES,
@@ -41,22 +30,6 @@
   [EXISTING_INCOMING_TX.hash]: EXISTING_INCOMING_TX,
 };
 const PREPOPULATED_BLOCKS_BY_NETWORK = {
-<<<<<<< HEAD
-  [GOERLI_CHAIN_ID]: 1,
-  [KOVAN_CHAIN_ID]: 2,
-  [MAINNET_CHAIN_ID]: 3,
-  [RINKEBY_CHAIN_ID]: 5,
-  [ROPSTEN_CHAIN_ID]: 4,
-  [SEPOLIA_CHAIN_ID]: 6,
-};
-const EMPTY_BLOCKS_BY_NETWORK = {
-  [GOERLI_CHAIN_ID]: null,
-  [KOVAN_CHAIN_ID]: null,
-  [MAINNET_CHAIN_ID]: null,
-  [RINKEBY_CHAIN_ID]: null,
-  [ROPSTEN_CHAIN_ID]: null,
-  [SEPOLIA_CHAIN_ID]: null,
-=======
   [CHAIN_IDS.GOERLI]: 1,
   [CHAIN_IDS.KOVAN]: 2,
   [CHAIN_IDS.MAINNET]: 3,
@@ -71,7 +44,6 @@
   [CHAIN_IDS.RINKEBY]: null,
   [CHAIN_IDS.ROPSTEN]: null,
   [CHAIN_IDS.SEPOLIA]: null,
->>>>>>> d98c0942
 };
 
 function getEmptyInitState() {
@@ -174,21 +146,12 @@
 
 function nockEtherscanApiForAllChains(mockResponse) {
   for (const chainId of [
-<<<<<<< HEAD
-    GOERLI_CHAIN_ID,
-    KOVAN_CHAIN_ID,
-    MAINNET_CHAIN_ID,
-    RINKEBY_CHAIN_ID,
-    ROPSTEN_CHAIN_ID,
-    SEPOLIA_CHAIN_ID,
-=======
     CHAIN_IDS.GOERLI,
     CHAIN_IDS.KOVAN,
     CHAIN_IDS.MAINNET,
     CHAIN_IDS.RINKEBY,
     CHAIN_IDS.ROPSTEN,
     CHAIN_IDS.SEPOLIA,
->>>>>>> d98c0942
     'undefined',
   ]) {
     nock(
