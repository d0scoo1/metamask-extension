--- conflicted
+++ resolved
@@ -16,11 +16,7 @@
   describe('caveat specifications', () => {
     it('getCaveatSpecifications returns the expected specifications object', () => {
       const caveatSpecifications = getCaveatSpecifications({});
-<<<<<<< HEAD
-      expect(Object.keys(caveatSpecifications)).toHaveLength(5);
-=======
       expect(Object.keys(caveatSpecifications)).toHaveLength(7);
->>>>>>> 8885c54f
       expect(
         caveatSpecifications[CaveatTypes.restrictReturnedAccounts].type,
       ).toStrictEqual(CaveatTypes.restrictReturnedAccounts);
@@ -37,15 +33,12 @@
       expect(caveatSpecifications.snapCronjob.type).toStrictEqual(
         SnapCaveatType.SnapCronjob,
       );
-<<<<<<< HEAD
-=======
       expect(caveatSpecifications.transactionOrigin.type).toStrictEqual(
         SnapCaveatType.TransactionOrigin,
       );
       expect(caveatSpecifications.rpcOrigin.type).toStrictEqual(
         SnapCaveatType.RpcOrigin,
       );
->>>>>>> 8885c54f
     });
 
     describe('restrictReturnedAccounts', () => {
