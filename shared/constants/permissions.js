export const CaveatTypes = Object.freeze({
  restrictReturnedAccounts: 'restrictReturnedAccounts',
});

export const RestrictedMethods = Object.freeze({
  eth_accounts: 'eth_accounts',
  ///: BEGIN:ONLY_INCLUDE_IN(flask)
  snap_confirm: 'snap_confirm',
  snap_notify: 'snap_notify',
  snap_manageState: 'snap_manageState',
  'snap_getBip44Entropy_*': 'snap_getBip44Entropy_*',
  'wallet_snap_*': 'wallet_snap_*',
  ///: END:ONLY_INCLUDE_IN
});

///: BEGIN:ONLY_INCLUDE_IN(flask)
export const PermissionNamespaces = Object.freeze({
  snap_getBip44Entropy_: 'snap_getBip44Entropy_*',
  wallet_snap_: 'wallet_snap_*',
});

export const EndowmentPermissions = Object.freeze({
  'endowment:network-access': 'endowment:network-access',
});

// Methods / permissions in external packages that we are temporarily excluding.
<<<<<<< HEAD
export const ExcludedSnapPermissions = new Set(['snap_notify']);
=======
export const ExcludedSnapPermissions = new Set([]);
>>>>>>> bc8d4a3a
///: END:ONLY_INCLUDE_IN<|MERGE_RESOLUTION|>--- conflicted
+++ resolved
@@ -24,9 +24,5 @@
 });
 
 // Methods / permissions in external packages that we are temporarily excluding.
-<<<<<<< HEAD
-export const ExcludedSnapPermissions = new Set(['snap_notify']);
-=======
 export const ExcludedSnapPermissions = new Set([]);
->>>>>>> bc8d4a3a
 ///: END:ONLY_INCLUDE_IN