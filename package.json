{
  "name": "metamask-crx",
  "version": "0.0.0",
  "public": false,
  "private": true,
  "scripts": {
    "start": "npm run dev",
    "dev": "gulp dev --debug",
    "ui": "npm run test:flat:build:states && beefy ui-dev.js:bundle.js --live --open --index=./development/index.html --cwd ./",
    "mock": "beefy mock-dev.js:bundle.js --live --open --index=./development/index.html --cwd ./",
    "watch": "mocha watch --recursive \"test/unit/**/*.js\"",
    "mascara": "METAMASK_DEBUG=true node ./mascara/example/server",
    "dist": "npm run dist:clear && npm install && gulp dist",
    "dist:clear": "rm -rf node_modules/eth-contract-metadata && rm -rf node_modules/eth-phishing-detect",
    "test": "npm run lint && npm run test:coverage && npm run test:integration",
    "test:unit": "METAMASK_ENV=test mocha --exit --compilers js:babel-core/register --require test/helper.js --recursive \"test/unit/**/*.js\"",
    "test:single": "METAMASK_ENV=test mocha --require test/helper.js",
    "test:integration": "npm run test:flat && npm run test:mascara",
    "test:coverage": "nyc npm run test:unit && npm run test:coveralls-upload",
    "test:coveralls-upload": "if [ $COVERALLS_REPO_TOKEN ]; then nyc report --reporter=text-lcov | coveralls; fi",
    "test:flat": "npm run test:flat:build && karma start test/flat.conf.js",
    "test:flat:build": "npm run test:flat:build:ui && npm run test:flat:build:tests",
    "test:flat:build:tests": "node test/integration/index.js",
    "test:flat:build:states": "node development/genStates.js",
    "test:flat:build:ui": "npm run test:flat:build:states && browserify ./mock-dev.js -o ./development/bundle.js",
    "test:mascara": "npm run test:mascara:build && karma start test/mascara.conf.js",
    "test:mascara:build": "mkdir -p dist/mascara && npm run test:mascara:build:ui && npm run test:mascara:build:background && npm run test:mascara:build:tests",
    "test:mascara:build:ui": "browserify mascara/test/test-ui.js -o dist/mascara/ui.js",
    "test:mascara:build:background": "browserify mascara/src/background.js -o dist/mascara/background.js",
    "test:mascara:build:tests": "browserify test/integration/lib/first-time.js -o dist/mascara/tests.js",
    "lint": "gulp lint",
    "lint:fix": "gulp lint:fix",
    "disc": "gulp disc --debug",
    "announce": "node development/announcer.js",
    "generateNotice": "node notices/notice-generator.js",
    "deleteNotice": "node notices/notice-delete.js"
  },
  "browserify": {
    "transform": [
      [
        "babelify",
        {
          "presets": [
            "es2015",
            "stage-0"
          ]
        }
      ],
      "envify",
      "brfs"
    ]
  },
  "dependencies": {
    "async": "^2.5.0",
    "await-semaphore": "^0.1.1",
    "babel-runtime": "^6.23.0",
    "bluebird": "^3.5.0",
    "bn.js": "^4.11.7",
    "browserify-derequire": "^0.9.4",
    "classnames": "^2.2.5",
    "client-sw-ready-event": "^3.3.0",
    "clone": "^2.1.1",
    "copy-to-clipboard": "^3.0.8",
    "debounce": "^1.0.0",
    "deep-extend": "^0.5.0",
    "detect-node": "^2.0.3",
    "disc": "^1.3.2",
    "dnode": "^1.2.2",
    "end-of-stream": "^1.1.0",
    "ensnare": "^1.0.0",
    "eslint-plugin-react": "^7.4.0",
    "eth-bin-to-ops": "^1.0.1",
    "eth-block-tracker": "^2.2.0",
    "eth-contract-metadata": "^1.1.4",
    "eth-json-rpc-filters": "^1.2.5",
<<<<<<< HEAD
    "eth-json-rpc-infura": "^1.0.2",
    "eth-keyring-controller": "^2.1.4",
=======
    "eth-json-rpc-infura": "^2.0.5",
    "eth-keyring-controller": "^2.1.2",
>>>>>>> 1b3ab710
    "eth-phishing-detect": "^1.1.4",
    "eth-query": "^2.1.2",
    "eth-sig-util": "^1.4.2",
    "eth-token-tracker": "^1.1.4",
    "ethereumjs-tx": "^1.3.0",
    "ethereumjs-util": "github:ethereumjs/ethereumjs-util#ac5d0908536b447083ea422b435da27f26615de9",
    "ethereumjs-wallet": "^0.6.0",
    "etherscan-link": "^1.0.2",
    "ethjs-contract": "^0.1.9",
    "ethjs-ens": "^2.0.0",
    "ethjs-query": "^0.3.1",
    "express": "^4.15.5",
    "extension-link-enabler": "^1.0.0",
    "extensionizer": "^1.0.0",
    "fast-json-patch": "^2.0.4",
    "fast-levenshtein": "^2.0.6",
    "hat": "0.0.3",
    "human-standard-token-abi": "^1.0.2",
    "idb-global": "^2.1.0",
    "identicon.js": "^2.3.1",
    "iframe": "^1.0.0",
    "iframe-stream": "^3.0.0",
    "inject-css": "^0.1.1",
    "jazzicon": "^1.2.0",
    "json-rpc-engine": "3.2.0",
    "json-rpc-middleware-stream": "^1.0.1",
    "lodash.debounce": "^4.0.8",
    "lodash.memoize": "^4.1.2",
    "lodash.shuffle": "^4.2.0",
    "lodash.uniqby": "^4.7.0",
    "loglevel": "^1.4.1",
    "metamascara": "^1.3.1",
    "metamask-logo": "^2.1.2",
    "mississippi": "^1.2.0",
    "mkdirp": "^0.5.1",
    "multiplex": "^6.7.0",
    "number-to-bn": "^1.7.0",
    "obj-multiplex": "^1.0.0",
    "obs-store": "^3.0.0",
    "once": "^1.3.3",
    "percentile": "^1.2.0",
    "ping-pong-stream": "^1.0.0",
    "pojo-migrator": "^2.1.0",
    "polyfill-crypto.getrandomvalues": "^1.0.0",
    "post-message-stream": "^3.0.0",
    "promise-filter": "^1.1.0",
    "promise-to-callback": "^1.0.0",
    "pump": "^1.0.2",
    "pumpify": "^1.3.4",
    "qrcode-npm": "0.0.3",
    "react": "^15.6.2",
    "react-addons-css-transition-group": "^15.6.0",
    "react-dom": "^15.6.2",
    "react-hyperscript": "^3.0.0",
    "react-markdown": "^3.0.0",
    "react-redux": "^5.0.5",
    "react-select": "^1.0.0-rc.2",
    "react-simple-file-input": "^2.0.0",
    "react-tooltip-component": "^0.3.0",
    "react-trigger-change": "^1.0.2",
    "readable-stream": "^2.3.3",
    "recompose": "^0.25.0",
    "redux": "^3.0.5",
    "redux-logger": "^3.0.6",
    "redux-thunk": "^2.2.0",
    "request-promise": "^4.2.1",
    "sandwich-expando": "^1.1.3",
    "semaphore": "^1.0.5",
    "semver": "^5.4.1",
    "sw-stream": "^2.0.0",
    "textarea-caret": "^3.0.1",
    "through2": "^2.0.3",
    "valid-url": "^1.0.9",
    "vreme": "^3.0.2",
    "web3": "^0.20.1",
    "web3-provider-engine": "^13.5.0",
    "web3-stream-provider": "^3.0.1",
    "xtend": "^4.0.1"
  },
  "devDependencies": {
    "babel-core": "^6.24.1",
    "babel-eslint": "^8.0.0",
    "babel-plugin-transform-async-to-generator": "^6.24.1",
    "babel-plugin-transform-runtime": "^6.23.0",
    "babel-polyfill": "^6.23.0",
    "babel-preset-react": "^6.24.1",
    "babel-preset-stage-0": "^6.24.1",
    "babel-register": "^6.7.2",
    "babelify": "^8.0.0",
    "beefy": "^2.1.5",
    "brfs": "^1.4.3",
    "browserify": "^14.4.0",
    "chai": "^4.1.0",
    "coveralls": "^3.0.0",
    "deep-freeze-strict": "^1.1.1",
    "del": "^3.0.0",
    "envify": "^4.0.0",
    "enzyme": "^3.2.0",
    "eslint-plugin-chai": "0.0.1",
    "eslint-plugin-mocha": "^4.9.0",
    "eth-json-rpc-middleware": "^1.2.7",
    "fs-promise": "^2.0.3",
    "gulp": "github:gulpjs/gulp#4.0",
    "gulp-if": "^2.0.1",
    "gulp-json-editor": "^2.2.1",
    "gulp-livereload": "^3.8.1",
    "gulp-replace": "^0.6.1",
    "gulp-sourcemaps": "^2.6.0",
    "gulp-util": "^3.0.7",
    "gulp-watch": "^4.3.5",
    "gulp-zip": "^4.0.0",
    "gulp-eslint": "^4.0.0",
    "isomorphic-fetch": "^2.2.1",
    "jsdom": "^11.1.0",
    "jsdom-global": "^3.0.2",
    "jshint-stylish": "~2.2.1",
    "karma": "^1.7.1",
    "karma-chrome-launcher": "^2.2.0",
    "karma-cli": "^1.0.1",
    "karma-firefox-launcher": "^1.0.1",
    "karma-qunit": "^1.2.1",
    "lodash.assign": "^4.0.6",
    "mocha": "^4.0.0",
    "mocha-eslint": "^4.0.0",
    "mocha-jsdom": "^1.1.0",
    "mocha-sinon": "^2.0.0",
    "nock": "^9.0.14",
    "nyc": "^11.0.3",
    "open": "0.0.5",
    "prompt": "^1.0.0",
    "qs": "^6.2.0",
    "qunitjs": "^2.4.1",
    "react-addons-test-utils": "^15.5.1",
    "react-test-renderer": "^15.6.2",
    "react-testutils-additions": "^15.2.0",
    "sinon": "^4.0.0",
    "tape": "^4.5.1",
    "testem": "^1.10.3",
    "uglifyify": "^4.0.2",
    "vinyl-buffer": "^1.0.1",
    "vinyl-source-stream": "^2.0.0",
    "watchify": "^3.9.0"
  },
  "engines": {
    "node": ">=0.8.0"
  }
}<|MERGE_RESOLUTION|>--- conflicted
+++ resolved
@@ -73,13 +73,8 @@
     "eth-block-tracker": "^2.2.0",
     "eth-contract-metadata": "^1.1.4",
     "eth-json-rpc-filters": "^1.2.5",
-<<<<<<< HEAD
-    "eth-json-rpc-infura": "^1.0.2",
+    "eth-json-rpc-infura": "^2.0.5",
     "eth-keyring-controller": "^2.1.4",
-=======
-    "eth-json-rpc-infura": "^2.0.5",
-    "eth-keyring-controller": "^2.1.2",
->>>>>>> 1b3ab710
     "eth-phishing-detect": "^1.1.4",
     "eth-query": "^2.1.2",
     "eth-sig-util": "^1.4.2",
