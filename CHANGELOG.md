# Changelog

## Current Master

- Fixed bug where MetaMask interfered with PDF loading.
- Moved switch account icon into menu bar.
- Changed status shapes to be a yellow warning sign for failure and ellipsis for pending transactions.
<<<<<<< HEAD
- Now enforce 20 character limit on wallet names.
- Wallet titles are now properly truncated in transaction confirmation.
=======
<<<<<<< HEAD
- Fix formatting on terms & conditions page.
=======
- Now enforce 30 character limit on wallet names.
>>>>>>> 91353352

>>>>>>> master

## 2.4.4 2016-06-23

- Update web3-stream-provider for batch payload bug fix

## 2.4.3 2016-06-23

- Remove redundant network option buttons from settings page
- Switch out font family Transat for Montserrat

## 2.4.2 2016-06-22

- Change out export icon for key.
- Unify copy to clipboard icon
- Fixed eth.sign behavior.
- Fix behavior of batched outbound transactions.

## 2.4.0 2016-06-20

- Clean up UI.
- Remove nonfunctional QR code button.
- Make network loading indicator clickable to select accessible network.
- Show more characters of addresses when space permits.
- Fixed bug when signing messages under 64 hex characters long.
- Add disclaimer view with placeholder text for first time users.

## 2.3.1 2016-06-09

- Style up the info page
- Cache identicon images to optimize for long lists of transactions.
- Fix out of gas errors

## 2.3.0 2016-06-06

- Show network status in title bar
- Added seed word recovery to config screen.
- Clicking network status indicator now reveals a provider menu.

## 2.2.0 2016-06-02

- Redesigned init, vault create, vault restore and seed confirmation screens.
- Added pending transactions to transaction list on account screen.
- Clicking a pending transaction takes you back to the transaction approval screen.
- Update provider-engine to fix intermittent out of gas errors.

## 2.1.0 2016-05-26

- Added copy address button to account list.
- Fixed back button on confirm transaction screen.
- Add indication of pending transactions to account list screen.
- Fixed bug where error warning was sometimes not cleared on view transition.
- Updated eth-lightwallet to fix a critical security issue.

## 2.0.0 2016-05-23

- UI Overhaul per Vlad Todirut's designs.
- Replaced identicons with jazzicons.
- Fixed glitchy transitions.
- Added support for capitalization-based address checksums.
- Send value is no longer limited by javascript number precision, and is always in ETH.
- Added ability to generate new accounts.
- Added ability to locally nickname accounts.

## 1.8.4 2016-05-13

- Point rpc servers to https endpoints.

## 1.8.3 2016-05-12

- Bumped web3 to 0.6.0
- Really fixed `eth_syncing` method response.

## 1.8.2 2016-05-11

- Fixed bug where send view would not load correctly the first time it was visited per account.
- Migrated all users to new scalable backend.
- Fixed `eth_syncing` method response.

## 1.8.1 2016-05-10

- Initial usage of scalable blockchain backend.
- Made official providers more easily configurable for us internally.

## 1.8.0 2016-05-10

- Add support for calls to `eth.sign`.
- Moved account exporting within subview of the account detail view.
- Added buttons to the account export process.
- Improved visual appearance of account detail transition where button heights would change.
- Restored back button to account detail view.
- Show transaction list always, never collapsed.
- Changing provider now reloads current Dapps
- Improved appearance of transaction list in account detail view.

## 1.7.0 2016-04-29

- Account detail view is now the primary view.
- The account detail view now has a "Change acct" button which shows the account list.
- Clicking accounts in the account list now both selects that account and displays that account's detail view.
- Selected account is now persisted between sessions, so the current account stays selected.
- Account icons are now "identicons" (deterministically generated from the address).
- Fixed link to Slack channel.
- Added a context guard for "define" to avoid UMD's exporting themselves to the wrong module system, fixing interference with some websites.
- Transaction list now only shows transactions for the current account.
- Transaction list now only shows transactions for the current network (mainnet, testnet, testrpc).
- Fixed transaction links to etherscan blockchain explorer.
- Fixed some UI transitions that had weird behavior.

## 1.6.0 2016-04-22

- Pending transactions are now persisted to localStorage and resume even after browser is closed.
- Completed transactions are now persisted and can be displayed via UI.
- Added transaction list to account detail view.
- Fix bug on config screen where current RPC address was always displayed wrong.
- Fixed bug where entering a decimal value when sending a transaction would result in sending the wrong amount.
- Add save button to custom RPC input field.
- Add quick-select button for RPC on `localhost:8545`.
- Improve config view styling.
- Users have been migrated from old test-net RPC to a newer test-net RPC.

## 1.5.1 2016-04-15

- Corrected text above account list. Selected account is visible to all sites, not just the current domain.
- Merged the UI codebase into the main plugin codebase for simpler maintenance.
- Fix Ether display rounding error. Now rendering to four decimal points.
- Fix some inpage synchronous methods
- Change account rendering to show four decimals and a leading zero.

## 1.5.0 2016-04-13

- Added ability to send ether.
- Fixed bugs related to using Javascript numbers, which lacked appropriate precision.
- Replaced Etherscan main-net provider with our own production RPC.

## 1.4.0 2016-04-08

- Removed extra entropy text field for simplified vault creation.
- Now supports exporting an account's private key.
- Unified button and input styles across the app.
- Removed some non-working placeholder UI until it works.
- Fix popup's web3 stream provider
- Temporarily deactivated fauceting indication because it would activate when restoring an empty account.

## 1.3.2 2016-04-04

 - When unlocking, first account is auto-selected.
 - When creating a first vault on the test-net, the first account is auto-funded.
 - Fixed some styling issues.

## 1.0.1-1.3.1

Many changes not logged. Hopefully beginning to log consistently now!

## 1.0.0

Made seed word restoring BIP44 compatible.

## 0.14.0

Added the ability to restore accounts from seed words.<|MERGE_RESOLUTION|>--- conflicted
+++ resolved
@@ -5,17 +5,10 @@
 - Fixed bug where MetaMask interfered with PDF loading.
 - Moved switch account icon into menu bar.
 - Changed status shapes to be a yellow warning sign for failure and ellipsis for pending transactions.
-<<<<<<< HEAD
 - Now enforce 20 character limit on wallet names.
 - Wallet titles are now properly truncated in transaction confirmation.
-=======
-<<<<<<< HEAD
 - Fix formatting on terms & conditions page.
-=======
 - Now enforce 30 character limit on wallet names.
->>>>>>> 91353352
-
->>>>>>> master
 
 ## 2.4.4 2016-06-23
 
