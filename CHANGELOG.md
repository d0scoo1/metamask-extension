# Changelog

## Current Master

- Add a check for improper Transaction data.
<<<<<<< HEAD
- Now nicknaming new accounts "Account #" instead of "Wallet #" for clarity.
=======
- Fix bug where custom provider selection could show duplicate items.
- Fix bug where connecting to a local morden node would make two providers appear selected.
>>>>>>> 2dad59b5
- Fix bug that was sometimes preventing transactions from being sent.

## 2.13.5 2016-10-18

- Increase default max gas to `100000` over the RPC's `estimateGas` response.
- Fix bug where slow-loading dapps would sometimes trigger infinite reload loops.

## 2.13.4 2016-10-17

- Add custom transaction fee field to send form.
- Fix bug where web3 was being injected into XML files.
- Fix bug where changing network would not reload current Dapps.

## 2.13.3 2016-10-4

- Fix bug where log queries were filtered out.
- Decreased vault confirmation button font size to help some Linux users who could not see it.
- Made popup a little taller because it would sometimes cut off buttons.
- Fix bug where long account lists would get scrunched instead of scrolling.
- Add legal information to relevant pages.
- Rename UI elements to be more consistent with one another.
- Updated Terms of Service and Usage.
- Prompt users to re-agree to the Terms of Service when they are updated.

## 2.13.2 2016-10-4

- Fix bug where chosen FIAT exchange rate does no persist when switching networks
- Fix additional parameters that made MetaMask sometimes receive errors from Parity.
- Fix bug where invalid transactions would still open the MetaMask popup.
- Removed hex prefix from private key export, to increase compatibility with Geth, MyEtherWallet, and Jaxx.

## 2.13.1 2016-09-23

- Fix a bug with estimating gas on Parity
- Show loading indication when selecting ShapeShift as purchasing method.

## 2.13.0 2016-09-18

- Add Parity compatibility, fixing Geth dependency issues.
- Add a link to the transaction in history that goes to https://metamask.github.io/eth-tx-viz
too help visualize transactions and to where they are going.
- Show "Buy Ether" button and warning on tx confirmation when sender balance is insufficient

## 2.12.1 2016-09-14

- Fixed bug where if you send a transaction from within MetaMask extension the
popup notification opens up.
- Fixed bug where some tx errors would block subsequent txs until the plugin was refreshed.

## 2.12.0 2016-09-14

- Add a QR button to the Account detail screen
- Fixed bug where opening MetaMask could close a non-metamask popup.
- Fixed memory leak that caused occasional crashes.

## 2.11.1 2016-09-12

- Fix bug that prevented caches from being cleared in Opera.

## 2.11.0 2016-09-12

- Fix bug where pending transactions from Test net (or other networks) show up In Main net.
- Add fiat conversion values to more views.
- On fresh install, open a new tab with the MetaMask Introduction video. Does not open on update.
- Block negative values from transactions.
- Fixed a memory leak.
- MetaMask logo now renders as super lightweight SVG, improving compatibility and performance.
- Now showing loading indication during vault unlocking, to clarify behavior for users who are experience slow unlocks.
- Now only initially creates one wallet when restoring a vault, to reduce some users' confusion.

## 2.10.2 2016-09-02

- Fix bug where notification popup would not display.

## 2.10.1 2016-09-02

- Fix bug where provider menu did not allow switching to custom network from a custom network.
- Sending a transaction from within MetaMask no longer triggers a popup.
- The ability to build without livereload features (such as for production) can be enabled with the gulp --disableLiveReload flag.
- Fix Ethereum JSON RPC Filters bug.

## 2.10.0 2016-08-29

- Changed transaction approval from notifications system to popup system.
- Add a back button to locked screen to allow restoring vault from seed words when password is forgotten.
- Forms now retain their values even when closing the popup and reopening it.
- Fixed a spelling error in provider menu.

## 2.9.2 2016-08-24

- Fixed shortcut bug from preventing installation.

## 2.9.1 2016-08-24

- Added static image as fallback for when WebGL isn't supported.
- Transaction history now has a hard limit.
- Added info link on account screen that visits Etherscan.
- Fixed bug where a message signing request would be lost if the vault was locked.
- Added shortcut to open MetaMask (Ctrl+Alt+M or Cmd+Opt/Alt+M)
- Prevent API calls in  tests.
- Fixed bug where sign message confirmation would sometimes render blank.

## 2.9.0 2016-08-22

- Added ShapeShift to the transaction history
- Added affiliate key to Shapeshift requests
- Added feature to reflect current conversion rates of current vault balance.
- Modify balance display logic.

## 2.8.0 2016-08-15

- Integrate ShapeShift
- Add a form for Coinbase to specify amount to buy
- Fix various typos.
- Make dapp-metamask connection more reliable
- Remove Ethereum Classic from provider menu.

## 2.7.3 2016-07-29

- Fix bug where changing an account would not update in a live Dapp.

## 2.7.2 2016-07-29

- Add Ethereum Classic to provider menu
- Fix bug where host store would fail to receive updates.

## 2.7.1 2016-07-27

- Fix bug where web3 would sometimes not be injected in time for the application.
- Fixed bug where sometimes when opening the plugin, it would not fully open until closing and re-opening.
- Got most functionality working within Firefox (still working on review process before it can be available).
- Fixed menu dropdown bug introduced in Chrome 52.

## 2.7.0 2016-07-21

- Added a Warning screen about storing ETH
- Add buy Button!
- MetaMask now throws descriptive errors when apps try to use synchronous web3 methods.
- Removed firefox-specific line in manifest.

## 2.6.2 2016-07-20

- Fixed bug that would prevent the plugin from reopening on the first try after receiving a new transaction while locked.
- Fixed bug that would render 0 ETH as a non-exact amount.

## 2.6.1 2016-07-13

- Fix tool tips on Eth balance to show the 6 decimals
- Fix rendering of recipient SVG in tx approval notification.
- New vaults now generate only one wallet instead of three.
- Bumped version of web3 provider engine.
- Fixed bug where some lowercase or uppercase addresses were not being recognized as valid.
- Fixed bug where gas cost was misestimated on the tx confirmation view.

## 2.6.0 2016-07-11

- Fix formatting of ETH balance
- Fix formatting of account details.
- Use web3 minified dist for faster inject times
- Fix issue where dropdowns were not in front of icons.
- Update transaction approval styles.
- Align failed and successful transaction history text.
- Fix issue where large domain names and large transaction values would misalign the transaction history.
- Abbreviate ether balances on transaction details to maintain formatting.
- General code cleanup.

## 2.5.0 2016-06-29

- Implement new account design.
- Added a network indicator mark in dropdown menu
- Added network name next to network indicator
- Add copy transaction hash button to completed transaction list items.
- Unify wording for transaction approve/reject options on notifications and the extension.
- Fix bug where confirmation view would be shown twice.

## 2.4.5 2016-06-29

- Fixed bug where MetaMask interfered with PDF loading.
- Moved switch account icon into menu bar.
- Changed status shapes to be a yellow warning sign for failure and ellipsis for pending transactions.
- Now enforce 20 character limit on wallet names.
- Wallet titles are now properly truncated in transaction confirmation.
- Fix formatting on terms & conditions page.
- Now enforce 30 character limit on wallet names.
- Fix out-of-place positioning of pending transaction badges on wallet list.
- Change network status icons to reflect current design.

## 2.4.4 2016-06-23

- Update web3-stream-provider for batch payload bug fix

## 2.4.3 2016-06-23

- Remove redundant network option buttons from settings page
- Switch out font family Transat for Montserrat

## 2.4.2 2016-06-22

- Change out export icon for key.
- Unify copy to clipboard icon
- Fixed eth.sign behavior.
- Fix behavior of batched outbound transactions.

## 2.4.0 2016-06-20

- Clean up UI.
- Remove nonfunctional QR code button.
- Make network loading indicator clickable to select accessible network.
- Show more characters of addresses when space permits.
- Fixed bug when signing messages under 64 hex characters long.
- Add disclaimer view with placeholder text for first time users.

## 2.3.1 2016-06-09

- Style up the info page
- Cache identicon images to optimize for long lists of transactions.
- Fix out of gas errors

## 2.3.0 2016-06-06

- Show network status in title bar
- Added seed word recovery to config screen.
- Clicking network status indicator now reveals a provider menu.

## 2.2.0 2016-06-02

- Redesigned init, vault create, vault restore and seed confirmation screens.
- Added pending transactions to transaction list on account screen.
- Clicking a pending transaction takes you back to the transaction approval screen.
- Update provider-engine to fix intermittent out of gas errors.

## 2.1.0 2016-05-26

- Added copy address button to account list.
- Fixed back button on confirm transaction screen.
- Add indication of pending transactions to account list screen.
- Fixed bug where error warning was sometimes not cleared on view transition.
- Updated eth-lightwallet to fix a critical security issue.

## 2.0.0 2016-05-23

- UI Overhaul per Vlad Todirut's designs.
- Replaced identicons with jazzicons.
- Fixed glitchy transitions.
- Added support for capitalization-based address checksums.
- Send value is no longer limited by javascript number precision, and is always in ETH.
- Added ability to generate new accounts.
- Added ability to locally nickname accounts.

## 1.8.4 2016-05-13

- Point rpc servers to https endpoints.

## 1.8.3 2016-05-12

- Bumped web3 to 0.6.0
- Really fixed `eth_syncing` method response.

## 1.8.2 2016-05-11

- Fixed bug where send view would not load correctly the first time it was visited per account.
- Migrated all users to new scalable backend.
- Fixed `eth_syncing` method response.

## 1.8.1 2016-05-10

- Initial usage of scalable blockchain backend.
- Made official providers more easily configurable for us internally.

## 1.8.0 2016-05-10

- Add support for calls to `eth.sign`.
- Moved account exporting within subview of the account detail view.
- Added buttons to the account export process.
- Improved visual appearance of account detail transition where button heights would change.
- Restored back button to account detail view.
- Show transaction list always, never collapsed.
- Changing provider now reloads current Dapps
- Improved appearance of transaction list in account detail view.

## 1.7.0 2016-04-29

- Account detail view is now the primary view.
- The account detail view now has a "Change acct" button which shows the account list.
- Clicking accounts in the account list now both selects that account and displays that account's detail view.
- Selected account is now persisted between sessions, so the current account stays selected.
- Account icons are now "identicons" (deterministically generated from the address).
- Fixed link to Slack channel.
- Added a context guard for "define" to avoid UMD's exporting themselves to the wrong module system, fixing interference with some websites.
- Transaction list now only shows transactions for the current account.
- Transaction list now only shows transactions for the current network (mainnet, testnet, testrpc).
- Fixed transaction links to etherscan blockchain explorer.
- Fixed some UI transitions that had weird behavior.

## 1.6.0 2016-04-22

- Pending transactions are now persisted to localStorage and resume even after browser is closed.
- Completed transactions are now persisted and can be displayed via UI.
- Added transaction list to account detail view.
- Fix bug on config screen where current RPC address was always displayed wrong.
- Fixed bug where entering a decimal value when sending a transaction would result in sending the wrong amount.
- Add save button to custom RPC input field.
- Add quick-select button for RPC on `localhost:8545`.
- Improve config view styling.
- Users have been migrated from old test-net RPC to a newer test-net RPC.

## 1.5.1 2016-04-15

- Corrected text above account list. Selected account is visible to all sites, not just the current domain.
- Merged the UI codebase into the main plugin codebase for simpler maintenance.
- Fix Ether display rounding error. Now rendering to four decimal points.
- Fix some inpage synchronous methods
- Change account rendering to show four decimals and a leading zero.

## 1.5.0 2016-04-13

- Added ability to send ether.
- Fixed bugs related to using Javascript numbers, which lacked appropriate precision.
- Replaced Etherscan main-net provider with our own production RPC.

## 1.4.0 2016-04-08

- Removed extra entropy text field for simplified vault creation.
- Now supports exporting an account's private key.
- Unified button and input styles across the app.
- Removed some non-working placeholder UI until it works.
- Fix popup's web3 stream provider
- Temporarily deactivated fauceting indication because it would activate when restoring an empty account.

## 1.3.2 2016-04-04

 - When unlocking, first account is auto-selected.
 - When creating a first vault on the test-net, the first account is auto-funded.
 - Fixed some styling issues.

## 1.0.1-1.3.1

Many changes not logged. Hopefully beginning to log consistently now!

## 1.0.0

Made seed word restoring BIP44 compatible.

## 0.14.0

Added the ability to restore accounts from seed words.<|MERGE_RESOLUTION|>--- conflicted
+++ resolved
@@ -3,12 +3,9 @@
 ## Current Master
 
 - Add a check for improper Transaction data.
-<<<<<<< HEAD
 - Now nicknaming new accounts "Account #" instead of "Wallet #" for clarity.
-=======
 - Fix bug where custom provider selection could show duplicate items.
 - Fix bug where connecting to a local morden node would make two providers appear selected.
->>>>>>> 2dad59b5
 - Fix bug that was sometimes preventing transactions from being sent.
 
 ## 2.13.5 2016-10-18
