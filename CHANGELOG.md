--- conflicted
+++ resolved
@@ -3,12 +3,9 @@
 ## Current Master
 
 - Added feature to reflect current conversion rates of current vault balance.
-<<<<<<< HEAD
 - Transaction history now has a hard limit.
 - Added a link to view more account info after transaction history.
-=======
 - Modify balance display logic.
->>>>>>> 9c293280
 
 ## 2.8.0 2016-08-15
 
