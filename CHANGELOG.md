--- conflicted
+++ resolved
@@ -2,11 +2,8 @@
 
 ## Current Master
 
-<<<<<<< HEAD
 - Add a `ethereum:` prefix to the QR code address
-=======
 - The default network on installation is now MainNet
->>>>>>> 33a32bb0
 - Fix currency API URL from cryptonator.
 - Update gasLimit params with every new block seen.
 
