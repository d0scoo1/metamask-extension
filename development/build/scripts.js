const { callbackify } = require('util');
const path = require('path');
const { writeFileSync, readFileSync } = require('fs');
const EventEmitter = require('events');
const gulp = require('gulp');
const watch = require('gulp-watch');
const Vinyl = require('vinyl');
const source = require('vinyl-source-stream');
const buffer = require('vinyl-buffer');
const log = require('fancy-log');
const browserify = require('browserify');
const watchify = require('watchify');
const babelify = require('babelify');
const brfs = require('brfs');
const envify = require('loose-envify/custom');
const sourcemaps = require('gulp-sourcemaps');
const applySourceMap = require('vinyl-sourcemaps-apply');
const pify = require('pify');
const through = require('through2');
const endOfStream = pify(require('end-of-stream'));
const labeledStreamSplicer = require('labeled-stream-splicer').obj;
const wrapInStream = require('pumpify').obj;
const Sqrl = require('squirrelly');
const lavapack = require('@lavamoat/lavapack');
const lavamoatBrowserify = require('lavamoat-browserify');
const terser = require('terser');

const bifyModuleGroups = require('bify-module-groups');

const metamaskrc = require('rc')('metamask', {
  INFURA_PROJECT_ID: process.env.INFURA_PROJECT_ID,
  INFURA_BETA_PROJECT_ID: process.env.INFURA_BETA_PROJECT_ID,
  INFURA_FLASK_PROJECT_ID: process.env.INFURA_FLASK_PROJECT_ID,
  INFURA_PROD_PROJECT_ID: process.env.INFURA_PROD_PROJECT_ID,
  ONBOARDING_V2: process.env.ONBOARDING_V2,
  COLLECTIBLES_V1: process.env.COLLECTIBLES_V1,
<<<<<<< HEAD
  DARK_MODE_V1: process.env.DARK_MODE_V1,
=======
  TOKEN_DETECTION_V2: process.env.TOKEN_DETECTION_V2,
>>>>>>> 53006d4c
  SEGMENT_HOST: process.env.SEGMENT_HOST,
  SEGMENT_WRITE_KEY: process.env.SEGMENT_WRITE_KEY,
  SEGMENT_BETA_WRITE_KEY: process.env.SEGMENT_BETA_WRITE_KEY,
  SEGMENT_FLASK_WRITE_KEY: process.env.SEGMENT_FLASK_WRITE_KEY,
  SEGMENT_PROD_WRITE_KEY: process.env.SEGMENT_PROD_WRITE_KEY,
  SENTRY_DSN_DEV:
    process.env.SENTRY_DSN_DEV ||
    'https://f59f3dd640d2429d9d0e2445a87ea8e1@sentry.io/273496',
});

const { streamFlatMap } = require('../stream-flat-map.js');
const { BuildType } = require('../lib/build-type');

const {
  createTask,
  composeParallel,
  composeSeries,
  runInChildProcess,
} = require('./task');
const {
  createRemoveFencedCodeTransform,
} = require('./transforms/remove-fenced-code');

/**
 * The build environment. This describes the environment this build was produced in.
 */
const ENVIRONMENT = {
  DEVELOPMENT: 'development',
  PRODUCTION: 'production',
  OTHER: 'other',
  PULL_REQUEST: 'pull-request',
  RELEASE_CANDIDATE: 'release-candidate',
  STAGING: 'staging',
  TESTING: 'testing',
};

/**
 * Get a value from the configuration, and confirm that it is set.
 *
 * @param {string} key - The configuration key to retrieve.
 * @returns {string} The config entry requested.
 * @throws {Error} Throws if the requested key is missing.
 */
function getConfigValue(key) {
  const value = metamaskrc[key];
  if (!value) {
    throw new Error(`Missing config entry for '${key}'`);
  }
  return value;
}

/**
 * Get the appropriate Infura project ID.
 *
 * @param {object} options - The Infura project ID options.
 * @param {BuildType} options.buildType - The current build type.
 * @param {ENVIRONMENT[keyof ENVIRONMENT]} options.environment - The build environment.
 * @param {boolean} options.testing - Whether the current build is a test build or not.
 * @returns {string} The Infura project ID.
 */
function getInfuraProjectId({ buildType, environment, testing }) {
  if (testing) {
    return '00000000000000000000000000000000';
  } else if (environment !== ENVIRONMENT.PRODUCTION) {
    // Skip validation because this is unset on PRs from forks.
    return metamaskrc.INFURA_PROJECT_ID;
  } else if (buildType === BuildType.main) {
    return getConfigValue('INFURA_PROD_PROJECT_ID');
  } else if (buildType === BuildType.beta) {
    return getConfigValue('INFURA_BETA_PROJECT_ID');
  } else if (buildType === BuildType.flask) {
    return getConfigValue('INFURA_FLASK_PROJECT_ID');
  }
  throw new Error(`Invalid build type: '${buildType}'`);
}

/**
 * Get the appropriate Segment write key.
 *
 * @param {object} options - The Segment write key options.
 * @param {BuildType} options.buildType - The current build type.
 * @param {keyof ENVIRONMENT} options.environment - The current build environment.
 * @returns {string} The Segment write key.
 */
function getSegmentWriteKey({ buildType, environment }) {
  if (environment !== ENVIRONMENT.PRODUCTION) {
    // Skip validation because this is unset on PRs from forks, and isn't necessary for development builds.
    return metamaskrc.SEGMENT_WRITE_KEY;
  } else if (buildType === BuildType.main) {
    return getConfigValue('SEGMENT_PROD_WRITE_KEY');
  } else if (buildType === BuildType.beta) {
    return getConfigValue('SEGMENT_BETA_WRITE_KEY');
  } else if (buildType === BuildType.flask) {
    return getConfigValue('SEGMENT_FLASK_WRITE_KEY');
  }
  throw new Error(`Invalid build type: '${buildType}'`);
}

const noopWriteStream = through.obj((_file, _fileEncoding, callback) =>
  callback(),
);

module.exports = createScriptTasks;

function createScriptTasks({
  browserPlatforms,
  buildType,
  ignoredFiles,
  isLavaMoat,
  livereload,
  shouldLintFenceFiles,
  policyOnly,
  version,
}) {
  // internal tasks
  const core = {
    // dev tasks (live reload)
    dev: createTasksForBuildJsExtension({
      taskPrefix: 'scripts:core:dev',
      devMode: true,
    }),
    testDev: createTasksForBuildJsExtension({
      taskPrefix: 'scripts:core:test-live',
      devMode: true,
      testing: true,
    }),
    // built for CI tests
    test: createTasksForBuildJsExtension({
      taskPrefix: 'scripts:core:test',
      testing: true,
    }),
    // production
    prod: createTasksForBuildJsExtension({ taskPrefix: 'scripts:core:prod' }),
  };

  // high level tasks

  const { dev, test, testDev, prod } = core;
  return { dev, test, testDev, prod };

  function createTasksForBuildJsExtension({ taskPrefix, devMode, testing }) {
    const standardEntryPoints = ['background', 'ui', 'content-script'];
    const standardSubtask = createTask(
      `${taskPrefix}:standardEntryPoints`,
      createFactoredBuild({
        browserPlatforms,
        buildType,
        devMode,
        entryFiles: standardEntryPoints.map((label) => {
          if (label === 'content-script') {
            return './app/vendor/trezor/content-script.js';
          }
          return `./app/scripts/${label}.js`;
        }),
        ignoredFiles,
        policyOnly,
        shouldLintFenceFiles,
        testing,
        version,
      }),
    );

    // inpage must be built before contentscript
    // because inpage bundle result is included inside contentscript
    const contentscriptSubtask = createTask(
      `${taskPrefix}:contentscript`,
      createTaskForBundleContentscript({ devMode, testing }),
    );

    // this can run whenever
    const disableConsoleSubtask = createTask(
      `${taskPrefix}:disable-console`,
      createTaskForBundleDisableConsole({ devMode, testing }),
    );

    // this can run whenever
    const installSentrySubtask = createTask(
      `${taskPrefix}:sentry`,
      createTaskForBundleSentry({ devMode, testing }),
    );

    const phishingDetectSubtask = createTask(
      `${taskPrefix}:phishing-detect`,
      createTaskForBundlePhishingDetect({ devMode, testing }),
    );

    // task for initiating browser livereload
    const initiateLiveReload = async () => {
      if (devMode) {
        // trigger live reload when the bundles are updated
        // this is not ideal, but overcomes the limitations:
        // - run from the main process (not child process tasks)
        // - after the first build has completed (thus the timeout)
        // - build tasks never "complete" when run with livereload + child process
        setTimeout(() => {
          watch('./dist/*/*.js', (event) => {
            livereload.changed(event.path);
          });
        }, 75e3);
      }
    };

    // make each bundle run in a separate process
    const allSubtasks = [
      standardSubtask,
      contentscriptSubtask,
      disableConsoleSubtask,
      installSentrySubtask,
      phishingDetectSubtask,
    ].map((subtask) =>
      runInChildProcess(subtask, {
        buildType,
        isLavaMoat,
        policyOnly,
        shouldLintFenceFiles,
      }),
    );
    // make a parent task that runs each task in a child thread
    return composeParallel(initiateLiveReload, ...allSubtasks);
  }

  function createTaskForBundleDisableConsole({ devMode, testing }) {
    const label = 'disable-console';
    return createNormalBundle({
      browserPlatforms,
      buildType,
      destFilepath: `${label}.js`,
      devMode,
      entryFilepath: `./app/scripts/${label}.js`,
      ignoredFiles,
      label,
      testing,
      policyOnly,
      shouldLintFenceFiles,
    });
  }

  function createTaskForBundleSentry({ devMode, testing }) {
    const label = 'sentry-install';
    return createNormalBundle({
      browserPlatforms,
      buildType,
      destFilepath: `${label}.js`,
      devMode,
      entryFilepath: `./app/scripts/${label}.js`,
      ignoredFiles,
      label,
      testing,
      policyOnly,
      shouldLintFenceFiles,
    });
  }

  function createTaskForBundlePhishingDetect({ devMode, testing }) {
    const label = 'phishing-detect';
    return createNormalBundle({
      buildType,
      browserPlatforms,
      destFilepath: `${label}.js`,
      devMode,
      entryFilepath: `./app/scripts/${label}.js`,
      ignoredFiles,
      label,
      testing,
      policyOnly,
      shouldLintFenceFiles,
    });
  }

  // the "contentscript" bundle contains the "inpage" bundle
  function createTaskForBundleContentscript({ devMode, testing }) {
    const inpage = 'inpage';
    const contentscript = 'contentscript';
    return composeSeries(
      createNormalBundle({
        buildType,
        browserPlatforms,
        destFilepath: `${inpage}.js`,
        devMode,
        entryFilepath: `./app/scripts/${inpage}.js`,
        label: inpage,
        ignoredFiles,
        policyOnly,
        shouldLintFenceFiles,
        testing,
      }),
      createNormalBundle({
        buildType,
        browserPlatforms,
        destFilepath: `${contentscript}.js`,
        devMode,
        entryFilepath: `./app/scripts/${contentscript}.js`,
        label: contentscript,
        ignoredFiles,
        policyOnly,
        shouldLintFenceFiles,
        testing,
      }),
    );
  }
}

function createFactoredBuild({
  browserPlatforms,
  buildType,
  devMode,
  entryFiles,
  ignoredFiles,
  policyOnly,
  shouldLintFenceFiles,
  testing,
  version,
}) {
  return async function () {
    // create bundler setup and apply defaults
    const buildConfiguration = createBuildConfiguration();
    buildConfiguration.label = 'primary';
    const { bundlerOpts, events } = buildConfiguration;

    // devMode options
    const reloadOnChange = Boolean(devMode);
    const minify = Boolean(devMode) === false;

    const envVars = getEnvironmentVariables({
      buildType,
      devMode,
      testing,
      version,
    });
    setupBundlerDefaults(buildConfiguration, {
      buildType,
      devMode,
      envVars,
      ignoredFiles,
      policyOnly,
      minify,
      reloadOnChange,
      shouldLintFenceFiles,
      testing,
    });

    // set bundle entries
    bundlerOpts.entries = [...entryFiles];

    // setup lavamoat
    // lavamoat will add lavapack but it will be removed by bify-module-groups
    // we will re-add it later by installing a lavapack runtime
    const lavamoatOpts = {
      policy: path.resolve(
        __dirname,
        `../../lavamoat/browserify/${buildType}/policy.json`,
      ),
      policyName: buildType,
      policyOverride: path.resolve(
        __dirname,
        `../../lavamoat/browserify/${buildType}/policy-override.json`,
      ),
      writeAutoPolicy: process.env.WRITE_AUTO_POLICY,
    };
    Object.assign(bundlerOpts, lavamoatBrowserify.args);
    bundlerOpts.plugin.push([lavamoatBrowserify, lavamoatOpts]);

    // setup bundle factoring with bify-module-groups plugin
    // note: this will remove lavapack, but its ok bc we manually readd it later
    Object.assign(bundlerOpts, bifyModuleGroups.plugin.args);
    bundlerOpts.plugin = [...bundlerOpts.plugin, [bifyModuleGroups.plugin]];

    // instrument pipeline
    let sizeGroupMap;
    events.on('configurePipeline', ({ pipeline }) => {
      // to be populated by the group-by-size transform
      sizeGroupMap = new Map();
      pipeline.get('groups').unshift(
        // factor modules
        bifyModuleGroups.groupByFactor({
          entryFileToLabel(filepath) {
            return path.parse(filepath).name;
          },
        }),
        // cap files at 2 mb
        bifyModuleGroups.groupBySize({
          sizeLimit: 2e6,
          groupingMap: sizeGroupMap,
        }),
      );
      // converts each module group into a single vinyl file containing its bundle
      const moduleGroupPackerStream = streamFlatMap((moduleGroup) => {
        const filename = `${moduleGroup.label}.js`;
        const childStream = wrapInStream(
          moduleGroup.stream,
          // we manually readd lavapack here bc bify-module-groups removes it
          lavapack({ raw: true, hasExports: true, includePrelude: false }),
          source(filename),
        );
        return childStream;
      });
      pipeline.get('vinyl').unshift(moduleGroupPackerStream, buffer());
      // add lavamoat policy loader file to packer output
      moduleGroupPackerStream.push(
        new Vinyl({
          path: 'policy-load.js',
          contents: lavapack.makePolicyLoaderStream(lavamoatOpts),
        }),
      );
      // setup bundle destination
      browserPlatforms.forEach((platform) => {
        const dest = `./dist/${platform}/`;
        const destination = policyOnly ? noopWriteStream : gulp.dest(dest);
        pipeline.get('dest').push(destination);
      });
    });

    // wait for bundle completion for postprocessing
    events.on('bundleDone', () => {
      // Skip HTML generation if nothing is to be written to disk
      if (policyOnly) {
        return;
      }
      const commonSet = sizeGroupMap.get('common');
      // create entry points for each file
      for (const [groupLabel, groupSet] of sizeGroupMap.entries()) {
        // skip "common" group, they are added to all other groups
        if (groupSet === commonSet) {
          continue;
        }

        switch (groupLabel) {
          case 'ui': {
            renderHtmlFile({
              htmlName: 'popup',
              groupSet,
              commonSet,
              browserPlatforms,
              useLavamoat: false,
            });
            renderHtmlFile({
              htmlName: 'notification',
              groupSet,
              commonSet,
              browserPlatforms,
              useLavamoat: false,
            });
            renderHtmlFile({
              htmlName: 'home',
              groupSet,
              commonSet,
              browserPlatforms,
              useLavamoat: false,
            });
            break;
          }
          case 'background': {
            renderHtmlFile({
              htmlName: 'background',
              groupSet,
              commonSet,
              browserPlatforms,
              useLavamoat: true,
            });
            break;
          }
          case 'content-script': {
            renderHtmlFile({
              htmlName: 'trezor-usb-permissions',
              groupSet,
              commonSet,
              browserPlatforms,
              useLavamoat: false,
            });
            break;
          }
          default: {
            throw new Error(
              `build/scripts - unknown groupLabel "${groupLabel}"`,
            );
          }
        }
      }
    });

    await bundleIt(buildConfiguration, { reloadOnChange });
  };
}

function createNormalBundle({
  browserPlatforms,
  buildType,
  destFilepath,
  devMode,
  entryFilepath,
  extraEntries = [],
  ignoredFiles,
  label,
  policyOnly,
  modulesToExpose,
  shouldLintFenceFiles,
  testing,
}) {
  return async function () {
    // create bundler setup and apply defaults
    const buildConfiguration = createBuildConfiguration();
    buildConfiguration.label = label;
    const { bundlerOpts, events } = buildConfiguration;

    // devMode options
    const reloadOnChange = Boolean(devMode);
    const minify = Boolean(devMode) === false;

    const envVars = getEnvironmentVariables({ buildType, devMode, testing });
    setupBundlerDefaults(buildConfiguration, {
      buildType,
      devMode,
      envVars,
      ignoredFiles,
      policyOnly,
      minify,
      reloadOnChange,
      shouldLintFenceFiles,
      testing,
    });

    // set bundle entries
    bundlerOpts.entries = [...extraEntries];
    if (entryFilepath) {
      bundlerOpts.entries.push(entryFilepath);
    }

    if (modulesToExpose) {
      bundlerOpts.require = bundlerOpts.require.concat(modulesToExpose);
    }

    // instrument pipeline
    events.on('configurePipeline', ({ pipeline }) => {
      // convert bundle stream to gulp vinyl stream
      // and ensure file contents are buffered
      pipeline.get('vinyl').push(source(destFilepath));
      pipeline.get('vinyl').push(buffer());
      // setup bundle destination
      browserPlatforms.forEach((platform) => {
        const dest = `./dist/${platform}/`;
        const destination = policyOnly ? noopWriteStream : gulp.dest(dest);
        pipeline.get('dest').push(destination);
      });
    });

    await bundleIt(buildConfiguration, { reloadOnChange });
  };
}

function createBuildConfiguration() {
  const label = '(unnamed bundle)';
  const events = new EventEmitter();
  const bundlerOpts = {
    entries: [],
    transform: [],
    plugin: [],
    require: [],
    // non-standard bify options
    manualExternal: [],
    manualIgnore: [],
  };
  return { bundlerOpts, events, label };
}

function setupBundlerDefaults(
  buildConfiguration,
  {
    buildType,
    devMode,
    envVars,
    ignoredFiles,
    policyOnly,
    minify,
    reloadOnChange,
    shouldLintFenceFiles,
    testing,
  },
) {
  const { bundlerOpts } = buildConfiguration;
  const extensions = ['.js', '.ts', '.tsx'];

  Object.assign(bundlerOpts, {
    // Source transforms
    transform: [
      // Remove code that should be excluded from builds of the current type
      createRemoveFencedCodeTransform(buildType, shouldLintFenceFiles),
      // Transpile top-level code
      [
        babelify,
        // Run TypeScript files through Babel
        { extensions },
      ],
      // Inline `fs.readFileSync` files
      brfs,
    ],
    // Look for TypeScript files when walking the dependency tree
    extensions,
    // Use entryFilepath for moduleIds, easier to determine origin file
    fullPaths: devMode,
    // For sourcemaps
    debug: true,
  });

  // Ensure react-devtools are not included in non-dev builds
  if (!devMode || testing) {
    bundlerOpts.manualIgnore.push('react-devtools');
    bundlerOpts.manualIgnore.push('remote-redux-devtools');
  }

  // Inject environment variables via node-style `process.env`
  if (envVars) {
    bundlerOpts.transform.push([envify(envVars), { global: true }]);
  }

  // Ensure that any files that should be ignored are excluded from the build
  if (ignoredFiles) {
    bundlerOpts.manualExclude = ignoredFiles;
  }

  // Setup reload on change
  if (reloadOnChange) {
    setupReloadOnChange(buildConfiguration);
  }

  if (!policyOnly) {
    if (minify) {
      setupMinification(buildConfiguration);
    }

    // Setup source maps
    setupSourcemaps(buildConfiguration, { devMode });
  }
}

function setupReloadOnChange({ bundlerOpts, events }) {
  // Add plugin to options
  Object.assign(bundlerOpts, {
    plugin: [...bundlerOpts.plugin, watchify],
    // Required by watchify
    cache: {},
    packageCache: {},
  });
  // Instrument pipeline
  events.on('configurePipeline', ({ bundleStream }) => {
    // Handle build error to avoid breaking build process
    // (eg on syntax error)
    bundleStream.on('error', (err) => {
      gracefulError(err);
    });
  });
}

function setupMinification(buildConfiguration) {
  const minifyOpts = {
    mangle: {
      reserved: ['MetamaskInpageProvider'],
    },
  };
  const { events } = buildConfiguration;
  events.on('configurePipeline', ({ pipeline }) => {
    pipeline.get('minify').push(
      // this is the "gulp-terser-js" wrapper around the latest version of terser
      through.obj(
        callbackify(async (file, _enc) => {
          const input = {
            [file.sourceMap.file]: file.contents.toString(),
          };
          const opts = {
            sourceMap: {
              filename: file.sourceMap.file,
              content: file.sourceMap,
            },
            ...minifyOpts,
          };
          const res = await terser.minify(input, opts);
          file.contents = Buffer.from(res.code);
          applySourceMap(file, res.map);
          return file;
        }),
      ),
    );
  });
}

function setupSourcemaps(buildConfiguration, { devMode }) {
  const { events } = buildConfiguration;
  events.on('configurePipeline', ({ pipeline }) => {
    pipeline.get('sourcemaps:init').push(sourcemaps.init({ loadMaps: true }));
    pipeline
      .get('sourcemaps:write')
      // Use inline source maps for development due to Chrome DevTools bug
      // https://bugs.chromium.org/p/chromium/issues/detail?id=931675
      .push(
        devMode
          ? sourcemaps.write()
          : sourcemaps.write('../sourcemaps', { addComment: false }),
      );
  });
}

async function bundleIt(buildConfiguration, { reloadOnChange }) {
  const { label, bundlerOpts, events } = buildConfiguration;
  const bundler = browserify(bundlerOpts);

  // manually apply non-standard options
  bundler.external(bundlerOpts.manualExternal);
  bundler.ignore(bundlerOpts.manualIgnore);
  if (Array.isArray(bundlerOpts.manualExclude)) {
    bundler.exclude(bundlerOpts.manualExclude);
  }

  // output build logs to terminal
  bundler.on('log', log);

  // forward update event (used by watchify)
  bundler.on('update', () => performBundle());

  console.log(`Bundle start: "${label}"`);
  await performBundle();
  console.log(`Bundle end: "${label}"`);

  async function performBundle() {
    // this pipeline is created for every bundle
    // the labels are all the steps you can hook into
    const pipeline = labeledStreamSplicer([
      'groups',
      [],
      'vinyl',
      [],
      'sourcemaps:init',
      [],
      'minify',
      [],
      'sourcemaps:write',
      [],
      'dest',
      [],
    ]);
    const bundleStream = bundler.bundle();
    if (!reloadOnChange) {
      bundleStream.on('error', (error) => {
        console.error('Bundling failed! See details below.');
        console.error(error.stack || error);
        process.exit(1);
      });
    }
    // trigger build pipeline instrumentations
    events.emit('configurePipeline', { pipeline, bundleStream });
    // start bundle, send into pipeline
    bundleStream.pipe(pipeline);
    // nothing will consume pipeline, so let it flow
    pipeline.resume();

    await endOfStream(pipeline);

    // call the completion event to handle any post-processing
    events.emit('bundleDone');
  }
}

function getEnvironmentVariables({ buildType, devMode, testing, version }) {
  const environment = getEnvironment({ devMode, testing });
  if (environment === ENVIRONMENT.PRODUCTION && !process.env.SENTRY_DSN) {
    throw new Error('Missing SENTRY_DSN environment variable');
  }
  return {
    METAMASK_DEBUG: devMode,
    METAMASK_ENVIRONMENT: environment,
    METAMASK_VERSION: version,
    METAMASK_BUILD_TYPE: buildType,
    NODE_ENV: devMode ? ENVIRONMENT.DEVELOPMENT : ENVIRONMENT.PRODUCTION,
    IN_TEST: testing,
    PUBNUB_SUB_KEY: process.env.PUBNUB_SUB_KEY || '',
    PUBNUB_PUB_KEY: process.env.PUBNUB_PUB_KEY || '',
    CONF: devMode ? metamaskrc : {},
    SENTRY_DSN: process.env.SENTRY_DSN,
    SENTRY_DSN_DEV: metamaskrc.SENTRY_DSN_DEV,
    INFURA_PROJECT_ID: getInfuraProjectId({ buildType, environment, testing }),
    SEGMENT_HOST: metamaskrc.SEGMENT_HOST,
    SEGMENT_WRITE_KEY: getSegmentWriteKey({ buildType, environment }),
    SWAPS_USE_DEV_APIS: process.env.SWAPS_USE_DEV_APIS === '1',
    ONBOARDING_V2: metamaskrc.ONBOARDING_V2 === '1',
    COLLECTIBLES_V1: metamaskrc.COLLECTIBLES_V1 === '1',
<<<<<<< HEAD
    DARK_MODE_V1: metamaskrc.DARK_MODE_V1 === '1',
=======
    TOKEN_DETECTION_V2: metamaskrc.TOKEN_DETECTION_V2 === '1',
>>>>>>> 53006d4c
  };
}

function getEnvironment({ devMode, testing }) {
  // get environment slug
  if (devMode) {
    return ENVIRONMENT.DEVELOPMENT;
  } else if (testing) {
    return ENVIRONMENT.TESTING;
  } else if (process.env.CIRCLE_BRANCH === 'master') {
    return ENVIRONMENT.PRODUCTION;
  } else if (
    /^Version-v(\d+)[.](\d+)[.](\d+)/u.test(process.env.CIRCLE_BRANCH)
  ) {
    return ENVIRONMENT.RELEASE_CANDIDATE;
  } else if (process.env.CIRCLE_BRANCH === 'develop') {
    return ENVIRONMENT.STAGING;
  } else if (process.env.CIRCLE_PULL_REQUEST) {
    return ENVIRONMENT.PULL_REQUEST;
  }
  return ENVIRONMENT.OTHER;
}

function renderHtmlFile({
  htmlName,
  groupSet,
  commonSet,
  browserPlatforms,
  useLavamoat,
}) {
  if (useLavamoat === undefined) {
    throw new Error(
      'build/scripts/renderHtmlFile - must specify "useLavamoat" option',
    );
  }
  const htmlFilePath = `./app/${htmlName}.html`;
  const htmlTemplate = readFileSync(htmlFilePath, 'utf8');
  const jsBundles = [...commonSet.values(), ...groupSet.values()].map(
    (label) => `./${label}.js`,
  );
  const htmlOutput = Sqrl.render(htmlTemplate, { jsBundles, useLavamoat });
  browserPlatforms.forEach((platform) => {
    const dest = `./dist/${platform}/${htmlName}.html`;
    // we dont have a way of creating async events atm
    writeFileSync(dest, htmlOutput);
  });
}

function beep() {
  process.stdout.write('\x07');
}

function gracefulError(err) {
  console.warn(err);
  beep();
}<|MERGE_RESOLUTION|>--- conflicted
+++ resolved
@@ -34,11 +34,7 @@
   INFURA_PROD_PROJECT_ID: process.env.INFURA_PROD_PROJECT_ID,
   ONBOARDING_V2: process.env.ONBOARDING_V2,
   COLLECTIBLES_V1: process.env.COLLECTIBLES_V1,
-<<<<<<< HEAD
-  DARK_MODE_V1: process.env.DARK_MODE_V1,
-=======
   TOKEN_DETECTION_V2: process.env.TOKEN_DETECTION_V2,
->>>>>>> 53006d4c
   SEGMENT_HOST: process.env.SEGMENT_HOST,
   SEGMENT_WRITE_KEY: process.env.SEGMENT_WRITE_KEY,
   SEGMENT_BETA_WRITE_KEY: process.env.SEGMENT_BETA_WRITE_KEY,
@@ -822,11 +818,7 @@
     SWAPS_USE_DEV_APIS: process.env.SWAPS_USE_DEV_APIS === '1',
     ONBOARDING_V2: metamaskrc.ONBOARDING_V2 === '1',
     COLLECTIBLES_V1: metamaskrc.COLLECTIBLES_V1 === '1',
-<<<<<<< HEAD
-    DARK_MODE_V1: metamaskrc.DARK_MODE_V1 === '1',
-=======
     TOKEN_DETECTION_V2: metamaskrc.TOKEN_DETECTION_V2 === '1',
->>>>>>> 53006d4c
   };
 }
 
