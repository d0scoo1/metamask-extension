import React from 'react';
import PropTypes from 'prop-types';
import classnames from 'classnames';
import Tooltip from '../tooltip';
import InfoTooltipIcon from './info-tooltip-icon';

const positionArrowClassMap = {
  top: 'info-tooltip__top-tooltip-arrow',
  bottom: 'info-tooltip__bottom-tooltip-arrow',
  left: 'info-tooltip__left-tooltip-arrow',
  right: 'info-tooltip__right-tooltip-arrow',
};

export default function InfoTooltip({
  contentText = '',
  position = '',
  containerClassName,
  wrapperClassName,
<<<<<<< HEAD
  wide,
=======
>>>>>>> 2d3f8568
  iconFillColor = 'var(--color-icon-alternative)',
}) {
  return (
    <div className="info-tooltip">
      <Tooltip
        interactive
        position={position}
        containerClassName={classnames(
          'info-tooltip__tooltip-container',
          containerClassName,
        )}
        wrapperClassName={wrapperClassName}
        tooltipInnerClassName="info-tooltip__tooltip-content"
        tooltipArrowClassName={positionArrowClassMap[position]}
        html={contentText}
        theme="tippy-tooltip-info"
      >
        <InfoTooltipIcon fillColor={iconFillColor} />
      </Tooltip>
    </div>
  );
}

InfoTooltip.propTypes = {
  /**
   * Text label that shows up after hover
   */
  contentText: PropTypes.node,
  /**
   * Shows position of the tooltip
   */
  position: PropTypes.oneOf(['top', 'left', 'bottom', 'right']),
  /**
   * Add custom CSS class for container
   */
  containerClassName: PropTypes.string,
  /**
   * Add custom CSS class for the wrapper
   */
  wrapperClassName: PropTypes.string,
  /**
   * Add color for the icon
   */
  iconFillColor: PropTypes.string,
};<|MERGE_RESOLUTION|>--- conflicted
+++ resolved
@@ -16,10 +16,6 @@
   position = '',
   containerClassName,
   wrapperClassName,
-<<<<<<< HEAD
-  wide,
-=======
->>>>>>> 2d3f8568
   iconFillColor = 'var(--color-icon-alternative)',
 }) {
   return (
