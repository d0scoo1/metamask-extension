--- conflicted
+++ resolved
@@ -14,26 +14,6 @@
 const { H6, H7, H8, H9 } = TypographyVariant;
 
 export const ValidColors = [
-<<<<<<< HEAD
-  COLORS.TEXT_DEFAULT,
-  COLORS.TEXT_ALTERNATIVE,
-  COLORS.TEXT_MUTED,
-  COLORS.OVERLAY_INVERSE,
-  COLORS.PRIMARY_DEFAULT,
-  COLORS.PRIMARY_INVERSE,
-  COLORS.ERROR_DEFAULT,
-  COLORS.ERROR_INVERSE,
-  COLORS.SUCCESS_DEFAULT,
-  COLORS.SUCCESS_INVERSE,
-  COLORS.WARNING_DEFAULT,
-  COLORS.WARNING_INVERSE,
-  COLORS.INFO_DEFAULT,
-  COLORS.INFO_INVERSE,
-  COLORS.GOERLI,
-  COLORS.SEPOLIA,
-  COLORS.GOERLI_INVERSE,
-  COLORS.SEPOLIA_INVERSE,
-=======
   Color.textDefault,
   Color.textAlternative,
   Color.textMuted,
@@ -52,7 +32,6 @@
   Color.sepolia,
   Color.goerli,
   Color.sepoliaInverse,
->>>>>>> 7e97ff2b
 ];
 
 export const ValidTags = [
