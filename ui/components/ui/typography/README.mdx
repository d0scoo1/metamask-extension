--- conflicted
+++ resolved
@@ -108,40 +108,6 @@
 </Typography>
 ```
 
-<<<<<<< HEAD
-## Deprecated Colors
-
-List of deprecated color props that are not theme compatible and should not be used.
-
-```js
-/** !!! DEPRECATED DO NOT USE!!! */
-UI1: 'ui-1',
-UI2: 'ui-2',
-UI3: 'ui-3',
-UI4: 'ui-4',
-BLACK: 'black',
-GREY: 'grey',
-NEUTRAL_GREY: 'neutral-grey',
-WHITE: 'white',
-PRIMARY1: 'primary-1',
-PRIMARY2: 'primary-2',
-PRIMARY3: 'primary-3',
-SECONDARY1: 'secondary-1',
-SECONDARY2: 'secondary-2',
-SECONDARY3: 'secondary-3',
-SUCCESS1: 'success-1',
-SUCCESS2: 'success-2',
-SUCCESS3: 'success-3',
-ERROR1: 'error-1',
-ERROR2: 'error-2',
-ERROR3: 'error-3',
-ALERT1: 'alert-1',
-ALERT2: 'alert-2',
-ALERT3: 'alert-3',
-```
-
-=======
->>>>>>> 53006d4c
 ### Font Weight
 
 Use the `fontWeight` prop and the `FONT_WEIGHT` object from `./ui/helpers/constants/design-system.js` to change the font weight of the Typography component. There are 2 font weights:
