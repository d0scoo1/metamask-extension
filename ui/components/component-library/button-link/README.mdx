import { Story, Canvas, ArgsTable } from '@storybook/addon-docs';

import { ButtonLink } from './button-link';
import { ButtonBase } from '../button-base';

# ButtonLink

The `ButtonLink` is an extension of `ButtonBase` to support link styles

<Canvas>
  <Story id="components-componentlibrary-buttonlink--default-story" />
</Canvas>

## Props

The `ButtonLink` accepts all props below as well as all [Box](/docs/components-ui-box--default-story#props) and [ButtonBase](/docs/components-componentlibrary-buttonbase--default-story#props) component props

<ArgsTable of={ButtonLink} />

The `ButtonLink` accepts all [ButtonBase](/docs/components-componentlibrary-buttonbase--default-story#props) component props

<ArgsTable of={ButtonBase} />

### Size

Use the `size` prop and the `Size` object from `./ui/helpers/constants/design-system.js` to change the size of `ButtonLink`. Defaults to `SIZES.AUTO`.

Optional: `BUTTON_LINK_SIZES` from `../../component-library` object can be used instead of `SIZES`

Possible sizes include:

- `Size.auto` sets the height to auto but retains `ButtonLink` font-size
- `Size.SM` 32px
- `Size.MD` 40px
- `Size.LG` 48px
- `Size.inherit` inherits the font-size of the parent element. Used for inline links in paragraphs.

<Canvas>
  <Story id="components-componentlibrary-buttonlink--size" />
</Canvas>

```jsx
<<<<<<< HEAD
import { SIZES } from '../../../helpers/constants/design-system';
import { ButtonLink } from '../../component-library';

<ButtonLink size={SIZES.AUTO} />
<ButtonLink size={SIZES.SM} />
<ButtonLink size={SIZES.MD} />
<ButtonLink size={SIZES.LG} />
=======
import { Size } from '../../../helpers/constants/design-system';
import { ButtonLink, Text, TextVariant } from '../../component-library';

<ButtonLink size={Size.auto}>
  Auto (default)
</ButtonLink>
<ButtonLink size={Size.SM}>
  Small
</ButtonLink>
<ButtonLink size={Size.MD}>
  Medium
</ButtonLink>
<ButtonLink size={Size.LG}>
  Large
</ButtonLink>

<Text variant={TextVariant.bodyLgMedium}>
  Inherits the font-size of the parent element. <ButtonLink size={SIZES.INHERIT}>Learn more</ButtonLink>
</Text>
<Text variant={TextVariant.bodyMd}>
  Inherits the font-size of the parent element. <ButtonLink size={SIZES.INHERIT}>Learn more</ButtonLink>
</Text>
<Text variant={TextVariant.bodySm}>
  Inherits the font-size of the parent element. <ButtonLink size={SIZES.INHERIT}>Learn more</ButtonLink>
</Text>

<Text variant={TextVariant.bodyXs}>
  Inherits the font-size of the parent element and example with textProps override for a success color.
   <ButtonLink size={Size.INHERIT}>Learn more</ButtonLink>
</Text>
>>>>>>> 7e97ff2b
```

### Danger

Use the `danger` boolean prop to change the `ButtonLink` to danger color.

<Canvas>
  <Story id="components-componentlibrary-buttonlink--danger" />
</Canvas>

```jsx
import { ButtonLink } from '../../component-library';

<ButtonLink>Normal</ButtonLink>
<ButtonLink danger>Danger</ButtonLink>
```

### Href

When an `href` prop is passed it will change the element to an anchor(`a`) tag.

<Canvas>
  <Story id="components-componentlibrary-buttonlink--href" />
</Canvas>

```jsx
import { ButtonLink } from '../../component-library';
<<<<<<< HEAD

<ButtonLink href="/">Anchor Element</ButtonLink>;
=======

<ButtonLink href="/">Href example</ButtonLink>;
```

### Hit area

The default hit area for `ButtonLink` is the width of the text and height based on the `size` prop which is set to `SIZES.AUTO` by default. There may be times when you want to increase the hit area of the `ButtonLink`. To do this you can use the `Box` props `paddingLeft` and `paddingRight`. Or alternatively you can use the `block` prop which sets the width to 100%.

<Canvas>
  <Story id="components-componentlibrary-buttonlink--hit-area" />
</Canvas>

```jsx
import { ButtonLink } from '../../component-library';

<ButtonLink paddingLeft={4} paddingRight={4}>
  Auto (default)
</ButtonLink>
<ButtonLink size={SIZES.SM} paddingLeft={4} paddingRight={4}>
  Small
</ButtonLink>
<ButtonLink size={SIZES.MD} paddingLeft={4} paddingRight={4}>
  Medium
</ButtonLink>
<ButtonLink size={SIZES.LG} paddingLeft={4} paddingRight={4}>
  Large
</ButtonLink>
<ButtonLink size={SIZES.LG} block>
  Large block
</ButtonLink>
>>>>>>> 7e97ff2b
```<|MERGE_RESOLUTION|>--- conflicted
+++ resolved
@@ -40,15 +40,6 @@
 </Canvas>
 
 ```jsx
-<<<<<<< HEAD
-import { SIZES } from '../../../helpers/constants/design-system';
-import { ButtonLink } from '../../component-library';
-
-<ButtonLink size={SIZES.AUTO} />
-<ButtonLink size={SIZES.SM} />
-<ButtonLink size={SIZES.MD} />
-<ButtonLink size={SIZES.LG} />
-=======
 import { Size } from '../../../helpers/constants/design-system';
 import { ButtonLink, Text, TextVariant } from '../../component-library';
 
@@ -79,7 +70,6 @@
   Inherits the font-size of the parent element and example with textProps override for a success color.
    <ButtonLink size={Size.INHERIT}>Learn more</ButtonLink>
 </Text>
->>>>>>> 7e97ff2b
 ```
 
 ### Danger
@@ -107,10 +97,6 @@
 
 ```jsx
 import { ButtonLink } from '../../component-library';
-<<<<<<< HEAD
-
-<ButtonLink href="/">Anchor Element</ButtonLink>;
-=======
 
 <ButtonLink href="/">Href example</ButtonLink>;
 ```
@@ -141,5 +127,4 @@
 <ButtonLink size={SIZES.LG} block>
   Large block
 </ButtonLink>
->>>>>>> 7e97ff2b
 ```