/* eslint-disable jest/require-top-level-describe */
import React from 'react';
import { fireEvent, render } from '@testing-library/react';

import { renderWithUserEvent } from '../../../../test/lib/render-helpers';

import { Size } from '../../../helpers/constants/design-system';

import { FormTextField } from './form-text-field';

describe('FormTextField', () => {
  it('should render correctly', () => {
    const { getByRole, container } = render(<FormTextField />);
    expect(getByRole('textbox')).toBeDefined();
    expect(container).toMatchSnapshot();
  });
  // autoComplete
  it('should render with autoComplete', () => {
    const { getByTestId } = render(
      <FormTextField
        autoComplete
        inputProps={{ 'data-testid': 'form-text-field-auto-complete' }}
      />,
    );
    expect(getByTestId('form-text-field-auto-complete')).toHaveAttribute(
      'autocomplete',
      'on',
    );
  });
  // autoFocus
  it('should render with autoFocus', () => {
    const { getByRole } = render(<FormTextField autoFocus />);
    expect(getByRole('textbox')).toHaveFocus();
  });
  // className
  it('should render with custom className', () => {
    const { getByTestId } = render(
      <FormTextField data-testid="form-text-field" className="test-class" />,
    );
    expect(getByTestId('form-text-field')).toHaveClass('test-class');
  });
  // defaultValue
  it('should render with a defaultValue', () => {
    const { getByRole } = render(
      <FormTextField defaultValue="default value" />,
    );
    expect(getByRole('textbox').value).toBe('default value');
  });
  // disabled
  it('should render in disabled state and not focus or be clickable', async () => {
    const mockOnClick = jest.fn();
    const mockOnFocus = jest.fn();
    const { getByRole, user, getByLabelText } = renderWithUserEvent(
      <FormTextField
        label="test label"
        id="test-id"
        disabled
        onFocus={mockOnFocus}
        onClick={mockOnClick}
      />,
    );

    await user.click(getByLabelText('test label'));
    expect(mockOnFocus).toHaveBeenCalledTimes(0);
    await user.type(getByRole('textbox'), 'test value');
    expect(getByRole('textbox')).not.toHaveValue('test value');

    expect(getByRole('textbox')).toBeDisabled();
    expect(mockOnClick).toHaveBeenCalledTimes(0);
    expect(mockOnFocus).toHaveBeenCalledTimes(0);
  });
  // error
  it('should render with error classNames on TextField and HelpText components when error is true', () => {
    const { getByTestId, getByText } = render(
      <FormTextField
        error
        textFieldProps={{ 'data-testid': 'text-field' }}
        helpText="test help text"
      />,
    );
    expect(getByTestId('text-field')).toHaveClass('mm-text-field--error');
<<<<<<< HEAD
    expect(getByText('test help text')).toHaveClass(
      'mm-text--color-error-default',
    );
=======
    expect(getByText('test help text')).toHaveClass('box--color-error-default');
>>>>>>> 4b271868
  });
  // helpText
  it('should render with helpText', () => {
    const { getByText } = render(<FormTextField helpText="test help text" />);
    expect(getByText('test help text')).toBeDefined();
  });
  // helpTextProps
  it('should render with helpText and helpTextProps', () => {
    const { getByText, getByTestId } = render(
      <FormTextField
        helpText="test help text"
        helpTextProps={{ 'data-testid': 'help-text-test', className: 'test' }}
      />,
    );
    expect(getByText('test help text')).toBeDefined();
    expect(getByTestId('help-text-test')).toBeDefined();
    expect(getByTestId('help-text-test')).toHaveClass(
      'mm-form-text-field__help-text test',
    );
  });
  // id
  it('should render the FormTextField with an id and pass it to input and Label as htmlFor. When clicking on Label the input should have focus', async () => {
    const onFocus = jest.fn();
    const { getByRole, getByLabelText, user } = renderWithUserEvent(
      <FormTextField label="test label" id="test-id" onFocus={onFocus} />,
    );
    expect(getByRole('textbox')).toHaveAttribute('id', 'test-id');
    await user.click(getByLabelText('test label'));
    expect(onFocus).toHaveBeenCalledTimes(1);
    expect(getByRole('textbox')).toHaveFocus();
  });
  // inputProps
  it('should render with inputProps', () => {
    const { getByTestId } = render(
      <FormTextField inputProps={{ 'data-testid': 'test-id' }} />,
    );
    expect(getByTestId('test-id')).toBeDefined();
  });
  // inputRef
  it('should render with working ref using inputRef prop', () => {
    // Because the 'ref' attribute wont flow down to the DOM
    // I'm not exactly sure how to test this?
    const mockRef = jest.fn();
    const { getByRole } = render(<FormTextField inputRef={mockRef} />);
    expect(getByRole('textbox')).toBeDefined();
    expect(mockRef).toHaveBeenCalledTimes(1);
  });
  // label
  it('should render with a label', () => {
    const { getByLabelText } = render(
      <FormTextField id="test-id" label="test label" />,
    );
    expect(getByLabelText('test label')).toBeDefined();
  });
  // labelProps
  it('should render with a labelProps', () => {
    const { getByTestId, getByLabelText } = render(
      <FormTextField
        label="test label"
        labelProps={{ 'data-testid': 'label-test-id', className: 'test' }}
        id="test-id"
      />,
    );
    expect(getByLabelText('test label')).toBeDefined();
    expect(getByTestId('label-test-id')).toBeDefined();
    expect(getByTestId('label-test-id')).toHaveClass(
      'mm-form-text-field__label test',
    );
  });
  // startAccessory, // endAccessory
  it('should render with right and left accessories', () => {
    const { getByRole, getByText } = render(
      <FormTextField
        startAccessory={<div>start accessory</div>}
        endAccessory={<div>end accessory</div>}
      />,
    );
    expect(getByRole('textbox')).toBeDefined();
    expect(getByText('start accessory')).toBeDefined();
    expect(getByText('end accessory')).toBeDefined();
  });
  // maxLength;
  it('should render with maxLength and not allow more than the set characters', async () => {
    const { getByRole, user } = renderWithUserEvent(
      <FormTextField maxLength={5} />,
    );
    const formTextField = getByRole('textbox');
    await user.type(formTextField, '1234567890');
    expect(getByRole('textbox')).toBeDefined();
    expect(formTextField.maxLength).toBe(5);
    expect(formTextField.value).toBe('12345');
    expect(formTextField.value).toHaveLength(5);
  });
  // name
  it('should render with name prop', () => {
    const { getByRole } = render(<FormTextField name="test-name" />);
    expect(getByRole('textbox')).toHaveAttribute('name', 'test-name');
  });
  // onBlur, // onFocus
  it('should render and fire onFocus and onBlur events', async () => {
    const onFocus = jest.fn();
    const onBlur = jest.fn();
    const { getByTestId, user } = renderWithUserEvent(
      <FormTextField
        inputProps={{ 'data-testid': 'form-text-field' }}
        onFocus={onFocus}
        onBlur={onBlur}
      />,
    );
    const formTextField = getByTestId('form-text-field');

    await user.click(formTextField);
    expect(onFocus).toHaveBeenCalledTimes(1);
    fireEvent.blur(formTextField);
    expect(onBlur).toHaveBeenCalledTimes(1);
  });
  // onChange
  it('should render and fire onChange event', async () => {
    const onChange = jest.fn();
    const { user, getByRole } = renderWithUserEvent(
      <FormTextField onChange={onChange} />,
    );
    await user.type(getByRole('textbox'), 'test');
    expect(onChange).toHaveBeenCalledTimes(4);
  });
  // placeholder
  it('should render with placeholder', () => {
    const { getByTestId } = render(
      <FormTextField
        placeholder="test placeholder"
        inputProps={{ 'data-testid': 'form-text-field-auto-complete' }}
      />,
    );
    expect(getByTestId('form-text-field-auto-complete')).toHaveAttribute(
      'placeholder',
      'test placeholder',
    );
  });
  // readOnly
  it('should render with readOnly attr when readOnly is true', async () => {
    const { getByRole, user } = renderWithUserEvent(
      <FormTextField
        readOnly
        value="test value"
        data-testid="read-only"
        inputProps={{ 'data-testid': 'text-field-readonly' }}
      />,
    );
    await user.type(getByRole('textbox'), 'test');
    expect(getByRole('textbox')).toHaveValue('test value');
    expect(getByRole('textbox')).toHaveAttribute('readonly', '');
  });
  // size = SIZES.MD
  it('should render with different size classes', () => {
    const { getByTestId } = render(
      <>
        <FormTextField
          size={Size.SM}
          textFieldProps={{ 'data-testid': 'sm' }}
        />
        <FormTextField
          size={Size.MD}
          textFieldProps={{ 'data-testid': 'md' }}
        />
        <FormTextField
          size={Size.LG}
          textFieldProps={{ 'data-testid': 'lg' }}
        />
      </>,
    );
    expect(getByTestId('sm')).toHaveClass('mm-text-field--size-sm');
    expect(getByTestId('md')).toHaveClass('mm-text-field--size-md');
    expect(getByTestId('lg')).toHaveClass('mm-text-field--size-lg');
  });
  // textFieldProps
  it('should render with textFieldProps', () => {
    const { getByTestId } = render(
      <FormTextField textFieldProps={{ 'data-testid': 'test-text-field' }} />,
    );
    expect(getByTestId('test-text-field')).toBeDefined();
  });
  // truncate
  it('should render with truncate class as true by default and remove it when truncate is false', () => {
    const { getByTestId } = render(
      <>
        <FormTextField textFieldProps={{ 'data-testid': 'truncate' }} />
        <FormTextField
          truncate={false}
          textFieldProps={{ 'data-testid': 'no-truncate' }}
        />
      </>,
    );
    expect(getByTestId('truncate')).toHaveClass('mm-text-field--truncate');
    expect(getByTestId('no-truncate')).not.toHaveClass(
      'mm-text-field--truncate',
    );
  });
  // type,
  it('should render with different types', () => {
    const { getByTestId } = render(
      <>
        <FormTextField inputProps={{ 'data-testid': 'form-text-field-text' }} />
        <FormTextField
          type="number"
          inputProps={{ 'data-testid': 'form-text-field-number' }}
        />
        <FormTextField
          type="password"
          inputProps={{ 'data-testid': 'form-text-field-password' }}
        />
      </>,
    );
    expect(getByTestId('form-text-field-text')).toHaveAttribute('type', 'text');
    expect(getByTestId('form-text-field-number')).toHaveAttribute(
      'type',
      'number',
    );
    expect(getByTestId('form-text-field-password')).toHaveAttribute(
      'type',
      'password',
    );
  });
});<|MERGE_RESOLUTION|>--- conflicted
+++ resolved
@@ -79,13 +79,7 @@
       />,
     );
     expect(getByTestId('text-field')).toHaveClass('mm-text-field--error');
-<<<<<<< HEAD
-    expect(getByText('test help text')).toHaveClass(
-      'mm-text--color-error-default',
-    );
-=======
     expect(getByText('test help text')).toHaveClass('box--color-error-default');
->>>>>>> 4b271868
   });
   // helpText
   it('should render with helpText', () => {
