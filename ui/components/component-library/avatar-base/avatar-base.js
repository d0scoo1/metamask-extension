--- conflicted
+++ resolved
@@ -6,10 +6,7 @@
   BackgroundColor,
   BorderColor,
   TextColor,
-<<<<<<< HEAD
-=======
   IconColor,
->>>>>>> b14b6ba0
   DISPLAY,
   JustifyContent,
   AlignItems,
@@ -85,14 +82,10 @@
    * The color of the text inside the AvatarBase
    * Defaults to TextColor.textDefault
    */
-<<<<<<< HEAD
-  color: PropTypes.oneOf(Object.values(TextColor)),
-=======
   color: PropTypes.oneOf([
     ...Object.values(TextColor),
     ...Object.values(IconColor),
   ]),
->>>>>>> b14b6ba0
   /**
    * Additional classNames to be added to the AvatarToken
    */
