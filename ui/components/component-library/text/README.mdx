--- conflicted
+++ resolved
@@ -59,11 +59,7 @@
 
 ### Color
 
-<<<<<<< HEAD
-Use the `color` prop and the `TextColor` object from `./ui/helpers/constants/design-system.js` to change the color of the `Text` component.
-=======
 Use the `color` prop and the `TextColor` enum from `./ui/helpers/constants/design-system.js` to change the color of the `Text` component.
->>>>>>> 4b271868
 
 <Canvas>
   <Story id="components-componentlibrary-text--color-story" />
