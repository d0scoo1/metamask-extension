--- conflicted
+++ resolved
@@ -2,24 +2,14 @@
 import PropTypes from 'prop-types';
 
 import BigNumber from 'bignumber.js';
-<<<<<<< HEAD
-import { EDIT_GAS_MODES } from '../../../../shared/constants/gas';
-=======
 import { EditGasModes } from '../../../../shared/constants/gas';
->>>>>>> 7e97ff2b
 
 import Button from '../../ui/button';
 import Typography from '../../ui/typography/typography';
 
 import {
-<<<<<<< HEAD
-  COLORS,
-  TEXT_ALIGN,
-  TYPOGRAPHY,
-=======
   TEXT_ALIGN,
   TypographyVariant,
->>>>>>> 7e97ff2b
   FONT_WEIGHT,
   TextColor,
 } from '../../../helpers/constants/design-system';
@@ -33,11 +23,7 @@
 import { I18nContext } from '../../../contexts/i18n';
 
 export default function EditGasDisplay({
-<<<<<<< HEAD
-  mode = EDIT_GAS_MODES.MODIFY_IN_PLACE,
-=======
   mode = EditGasModes.modifyInPlace,
->>>>>>> 7e97ff2b
   estimatedMinimumNative,
   transaction,
   gasPrice,
@@ -109,11 +95,7 @@
             />
           </div>
         )}
-<<<<<<< HEAD
-        {mode === EDIT_GAS_MODES.SPEED_UP && (
-=======
         {mode === EditGasModes.speedUp && (
->>>>>>> 7e97ff2b
           <div className="edit-gas-display__top-tooltip">
             <Typography
               color={TextColor.textDefault}
@@ -129,13 +111,8 @@
           </div>
         )}
         <Typography
-<<<<<<< HEAD
-          color={COLORS.TEXT_DEFAULT}
-          variant={TYPOGRAPHY.H1}
-=======
           color={TextColor.textDefault}
           variant={TypographyVariant.H1}
->>>>>>> 7e97ff2b
           align={TEXT_ALIGN.CENTER}
         >
           {estimatedMinimumNative}
@@ -166,11 +143,7 @@
 }
 
 EditGasDisplay.propTypes = {
-<<<<<<< HEAD
-  mode: PropTypes.oneOf(Object.values(EDIT_GAS_MODES)),
-=======
   mode: PropTypes.oneOf(Object.values(EditGasModes)),
->>>>>>> 7e97ff2b
   estimatedMinimumNative: PropTypes.string,
   gasPrice: PropTypes.string,
   setGasPrice: PropTypes.func,
