--- conflicted
+++ resolved
@@ -20,30 +20,6 @@
     border-radius: 8px;
     box-shadow: 0 0 7px 0 rgba(0, 0, 0, 0.08);
   }
-<<<<<<< HEAD
-
-  /** @todo replace ActionableMessage or remove overwritten code. */
-  .signature-request-siwe__actionable-message {
-    margin: 0 16px;
-    flex-direction: row;
-    align-items: initial;
-
-    .icon {
-      position: absolute;
-      left: 17px;
-      top: 13px;
-    }
-
-    .actionable-message__message {
-      padding-left: 16px;
-    }
-
-    &.actionable-message--with-icon {
-      padding-left: 16px;
-    }
-  }
-=======
->>>>>>> 1eb102fd
 }
 
 .signature-request-siwe__warning-popover {
