--- conflicted
+++ resolved
@@ -25,11 +25,7 @@
   JUSTIFY_CONTENT,
 } from '../../../helpers/constants/design-system';
 import { useI18nContext } from '../../../hooks/useI18nContext';
-<<<<<<< HEAD
-import { MetaMetricsContext } from '../../../contexts/metametrics.new';
-=======
 import { MetaMetricsContext } from '../../../contexts/metametrics';
->>>>>>> 273c1ded
 
 const AssetList = ({ onClickAsset }) => {
   const t = useI18nContext();
