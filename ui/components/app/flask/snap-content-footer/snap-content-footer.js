import React from 'react';
import PropTypes from 'prop-types';

import { useHistory } from 'react-router-dom';

import Typography from '../../../ui/typography/typography';
import { useI18nContext } from '../../../../hooks/useI18nContext';
import { SNAPS_VIEW_ROUTE } from '../../../../helpers/constants/routes';
import {
  TypographyVariant,
  JustifyContent,
  AlignItems,
  TextColor,
  Size,
  IconColor,
} from '../../../../helpers/constants/design-system';
import Button from '../../../ui/button';
import Box from '../../../ui/box/box';
<<<<<<< HEAD
import { Icon, ICON_NAMES } from '../../../component-library/icon/deprecated';
=======
import { Icon, IconName } from '../../../component-library';
>>>>>>> b14b6ba0

export default function SnapContentFooter({ snapName, snapId }) {
  const t = useI18nContext();
  const history = useHistory();

  const handleNameClick = (e) => {
    e.stopPropagation();
    history.push(`${SNAPS_VIEW_ROUTE}/${encodeURIComponent(snapId)}`);
  };
  // TODO: add truncation to the snap name, need to pick a character length at which to cut off
  return (
    <Box
      justifyContent={JustifyContent.center}
      alignItems={AlignItems.center}
      paddingTop={4}
      paddingBottom={4}
      className="snap-content-footer"
    >
      <Icon
        name={IconName.Warning}
        size={Size.SM}
        color={IconColor.iconMuted}
        paddingRight={1}
      />
      <Typography color={TextColor.textMuted} variant={TypographyVariant.H7}>
        {t('snapContent', [
          <Button type="inline" onClick={handleNameClick} key="button">
            {snapName}
          </Button>,
        ])}
      </Typography>
    </Box>
  );
}

SnapContentFooter.propTypes = {
  /**
   * The name of the snap who's content is displayed
   */
  snapName: PropTypes.string,
  /**
   * The id of the snap
   */
  snapId: PropTypes.string,
};<|MERGE_RESOLUTION|>--- conflicted
+++ resolved
@@ -16,11 +16,7 @@
 } from '../../../../helpers/constants/design-system';
 import Button from '../../../ui/button';
 import Box from '../../../ui/box/box';
-<<<<<<< HEAD
-import { Icon, ICON_NAMES } from '../../../component-library/icon/deprecated';
-=======
 import { Icon, IconName } from '../../../component-library';
->>>>>>> b14b6ba0
 
 export default function SnapContentFooter({ snapName, snapId }) {
   const t = useI18nContext();
