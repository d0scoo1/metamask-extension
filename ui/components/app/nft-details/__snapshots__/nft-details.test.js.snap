--- conflicted
+++ resolved
@@ -8,13 +8,8 @@
     <button
       class="asset-breadcrumb"
     >
-<<<<<<< HEAD
-      <div
-        class="box mm-icon mm-icon--size-xs box--margin-inline-end-3 box--flex-direction-row box--color-inherit"
-=======
       <span
         class="box mm-icon mm-icon--size-xs box--margin-inline-end-3 box--display-inline-block box--flex-direction-row box--color-inherit"
->>>>>>> 93be4810
         data-testid="asset__back"
         style="mask-image: url('./images/icons/arrow-left.svg');"
       />
