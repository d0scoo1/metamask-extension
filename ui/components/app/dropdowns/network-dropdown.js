import PropTypes from 'prop-types';
import React, { Component } from 'react';
import { connect } from 'react-redux';
import { withRouter } from 'react-router-dom';
import { compose } from 'redux';
import { pickBy } from 'lodash';
import Button from '../../ui/button';
import * as actions from '../../../store/actions';
import { openAlert as displayInvalidCustomNetworkAlert } from '../../../ducks/alerts/invalid-custom-network';
import {
  BUILT_IN_NETWORKS,
  CHAIN_ID_TO_RPC_URL_MAP,
  LINEA_TESTNET_RPC_URL,
  LOCALHOST_RPC_URL,
  NETWORK_TO_NAME_MAP,
  NETWORK_TYPES,
  SHOULD_SHOW_LINEA_TESTNET_NETWORK,
} from '../../../../shared/constants/network';
import { isPrefixedFormattedHexString } from '../../../../shared/modules/network.utils';

import ColorIndicator from '../../ui/color-indicator';
import { IconColor, Size } from '../../../helpers/constants/design-system';
import { getShowTestNetworks } from '../../../selectors';
import { getEnvironmentType } from '../../../../app/scripts/lib/util';
import { ENVIRONMENT_TYPE_POPUP } from '../../../../shared/constants/app';
import {
  MetaMetricsEventCategory,
  MetaMetricsEventName,
  MetaMetricsNetworkEventSource,
} from '../../../../shared/constants/metametrics';
import {
  ADD_POPULAR_CUSTOM_NETWORK,
  ADVANCED_ROUTE,
} from '../../../helpers/constants/routes';
<<<<<<< HEAD
import { ButtonIcon } from '../../component-library';
import {
  Icon,
  ICON_NAMES,
  ICON_SIZES,
} from '../../component-library/icon/deprecated';
=======
import { ButtonIcon } from '../../component-library/button-icon/deprecated';
import { Icon, IconName, IconSize } from '../../component-library';
>>>>>>> b14b6ba0

import { Dropdown, DropdownMenuItem } from './dropdown';

// classes from nodes of the toggle element.
const notToggleElementClassnames = [
  'menu-icon',
  'network-name',
  'network-indicator',
  'network-caret',
  'network-component',
  'modal-container__footer-button',
];

const DROP_DOWN_MENU_ITEM_STYLE = {
  fontSize: '16px',
  lineHeight: '20px',
  padding: '16px',
};

function mapStateToProps(state) {
  return {
    provider: state.metamask.provider,
    shouldShowTestNetworks: getShowTestNetworks(state),
    networkConfigurations: state.metamask.networkConfigurations,
    networkDropdownOpen: state.appState.networkDropdownOpen,
    showTestnetMessageInDropdown: state.metamask.showTestnetMessageInDropdown,
  };
}

function mapDispatchToProps(dispatch) {
  return {
    setProviderType: (type) => {
      dispatch(actions.setProviderType(type));
    },
    setActiveNetwork: (networkConfigurationId) => {
      dispatch(actions.setActiveNetwork(networkConfigurationId));
    },
    upsertNetworkConfiguration: (...args) =>
      dispatch(actions.upsertNetworkConfiguration(...args)),
    hideNetworkDropdown: () => dispatch(actions.hideNetworkDropdown()),
    displayInvalidCustomNetworkAlert: (networkName) => {
      dispatch(displayInvalidCustomNetworkAlert(networkName));
    },
    showConfirmDeleteNetworkModal: ({ target, onConfirm }) => {
      return dispatch(
        actions.showModal({
          name: 'CONFIRM_DELETE_NETWORK',
          target,
          onConfirm,
        }),
      );
    },
    hideTestNetMessage: () => actions.hideTestNetMessage(),
  };
}

class NetworkDropdown extends Component {
  static contextTypes = {
    t: PropTypes.func,
    trackEvent: PropTypes.func,
  };

  static propTypes = {
    provider: PropTypes.shape({
      nickname: PropTypes.string,
      rpcUrl: PropTypes.string,
      type: PropTypes.string,
      ticker: PropTypes.string,
    }).isRequired,
    setProviderType: PropTypes.func.isRequired,
    setActiveNetwork: PropTypes.func.isRequired,
    hideNetworkDropdown: PropTypes.func.isRequired,
    networkConfigurations: PropTypes.object.isRequired,
    shouldShowTestNetworks: PropTypes.bool,
    networkDropdownOpen: PropTypes.bool.isRequired,
    displayInvalidCustomNetworkAlert: PropTypes.func.isRequired,
    showConfirmDeleteNetworkModal: PropTypes.func.isRequired,
    showTestnetMessageInDropdown: PropTypes.bool.isRequired,
    hideTestNetMessage: PropTypes.func.isRequired,
    history: PropTypes.object,
    dropdownStyles: PropTypes.object,
    hideElementsForOnboarding: PropTypes.bool,
    onAddClick: PropTypes.func,
    upsertNetworkConfiguration: PropTypes.func.isRequired,
  };

  handleClick(newProviderType) {
    const {
      provider: { type: providerType },
      setProviderType,
    } = this.props;
    const { trackEvent } = this.context;

    trackEvent({
      category: MetaMetricsEventCategory.Navigation,
      event: MetaMetricsEventName.NavNetworkSwitched,
      properties: {
        from_network: providerType,
        to_network: newProviderType,
      },
    });
    setProviderType(newProviderType);
  }

  renderAddCustomButton() {
    const { onAddClick } = this.props;
    return (
      <div className="network__add-network-button">
        <Button
          type="secondary"
          onClick={() => {
            if (onAddClick) {
              onAddClick();
            } else {
              getEnvironmentType() === ENVIRONMENT_TYPE_POPUP
                ? global.platform.openExtensionInBrowser(
                    ADD_POPULAR_CUSTOM_NETWORK,
                  )
                : this.props.history.push(ADD_POPULAR_CUSTOM_NETWORK);
            }
            this.props.hideNetworkDropdown();
          }}
        >
          {this.context.t('addNetwork')}
        </Button>
      </div>
    );
  }

  renderCustomRpcList(networkConfigurations, provider, opts = {}) {
    return Object.entries(networkConfigurations).map(
      ([networkConfigurationId, networkConfiguration]) => {
        const { rpcUrl, chainId, nickname = '', id } = networkConfiguration;
        const isCurrentRpcTarget =
          provider.type === NETWORK_TYPES.RPC && rpcUrl === provider.rpcUrl;
        return (
          <DropdownMenuItem
            key={`common${rpcUrl}`}
            closeMenu={() => this.props.hideNetworkDropdown()}
            onClick={() => {
              if (isPrefixedFormattedHexString(chainId)) {
                this.props.setActiveNetwork(networkConfigurationId);
              } else {
                this.props.displayInvalidCustomNetworkAlert(nickname || rpcUrl);
              }
            }}
            style={{
              fontSize: '16px',
              lineHeight: '20px',
              padding: '16px',
            }}
          >
            {isCurrentRpcTarget ? (
              <Icon name={IconName.Check} color={IconColor.successDefault} />
            ) : (
              <div className="network-check__transparent">✓</div>
            )}
            <ColorIndicator
              color={opts.isLocalHost ? 'localhost' : IconColor.iconMuted}
              size={Size.LG}
              type={ColorIndicator.TYPES.FILLED}
            />
            <span
              className="network-name-item"
              data-testid={`${nickname}-network-item`}
              style={{
                color: isCurrentRpcTarget
                  ? 'var(--color-text-default)'
                  : 'var(--color-text-alternative)',
              }}
            >
              {nickname || rpcUrl}
            </span>
            {isCurrentRpcTarget ? null : (
              <ButtonIcon
                className="delete"
                iconName={IconName.Close}
                size={IconSize.Sm}
                ariaLabel={this.context.t('delete')}
                onClick={(e) => {
                  e.stopPropagation();
                  this.props.showConfirmDeleteNetworkModal({
                    target: id,
                    onConfirm: () => undefined,
                  });
                }}
              />
            )}
          </DropdownMenuItem>
        );
      },
    );
  }

  getNetworkName() {
    const { provider } = this.props;
    const providerName = provider.type;
    const { t } = this.context;

    switch (providerName) {
      case NETWORK_TYPES.MAINNET:
        return t('mainnet');
      case NETWORK_TYPES.GOERLI:
        return t('goerli');
      case NETWORK_TYPES.SEPOLIA:
        return t('sepolia');
      case NETWORK_TYPES.LINEA_TESTNET:
        return t('lineatestnet');
      case NETWORK_TYPES.LOCALHOST:
        return t('localhost');
      default:
        return provider.nickname || t('unknownNetwork');
    }
  }

  renderNetworkEntry(network) {
    const {
      provider: { type: providerType },
    } = this.props;
    return (
      <DropdownMenuItem
        key={network}
        closeMenu={this.props.hideNetworkDropdown}
        onClick={() => this.handleClick(network)}
        style={DROP_DOWN_MENU_ITEM_STYLE}
      >
        {providerType === network ? (
          <Icon name={IconName.Check} color={IconColor.successDefault} />
        ) : (
          <div className="network-check__transparent">✓</div>
        )}
        <ColorIndicator
          color={network}
          size={Size.LG}
          type={ColorIndicator.TYPES.FILLED}
        />
        <span
          className="network-name-item"
          data-testid={`${network}-network-item`}
          style={{
            color:
              providerType === network
                ? 'var(--color-text-default)'
                : 'var(--color-text-alternative)',
          }}
        >
          {this.context.t(network)}
        </span>
      </DropdownMenuItem>
    );
  }

  renderNonInfuraDefaultNetwork(networkConfigurations, network) {
    const { provider, setActiveNetwork, upsertNetworkConfiguration } =
      this.props;

    const { chainId, ticker, blockExplorerUrl } = BUILT_IN_NETWORKS[network];
    const networkName = NETWORK_TO_NAME_MAP[network];
    const rpcUrl = CHAIN_ID_TO_RPC_URL_MAP[chainId];

    const isCurrentRpcTarget =
      provider.type === NETWORK_TYPES.RPC && rpcUrl === provider.rpcUrl;
    return (
      <DropdownMenuItem
        key={network}
        closeMenu={this.props.hideNetworkDropdown}
        onClick={async () => {
          const networkConfiguration = pickBy(
            networkConfigurations,
            (config) => config.rpcUrl === CHAIN_ID_TO_RPC_URL_MAP[chainId],
          );

          let configurationId = null;
          // eslint-disable-next-line no-extra-boolean-cast, no-implicit-coercion
          if (!!networkConfiguration) {
            configurationId = await upsertNetworkConfiguration(
              {
                rpcUrl,
                ticker,
                chainId,
                nickname: networkName,
                rpcPrefs: {
                  blockExplorerUrl,
                },
              },
              {
                setActive: true,
                source: MetaMetricsNetworkEventSource.CustomNetworkForm,
              },
            );
          }
          setActiveNetwork(configurationId);
        }}
        style={DROP_DOWN_MENU_ITEM_STYLE}
      >
        {isCurrentRpcTarget ? (
          <Icon name={IconName.Check} color={IconColor.successDefault} />
        ) : (
          <div className="network-check__transparent">✓</div>
        )}
        <ColorIndicator
          color={network}
          size={Size.LG}
          type={ColorIndicator.TYPES.FILLED}
        />
        <span
          className="network-name-item"
          data-testid={`${network}-network-item`}
          style={{
            color:
              provider.type === network
                ? 'var(--color-text-default)'
                : 'var(--color-text-alternative)',
          }}
        >
          {this.context.t(network)}
        </span>
      </DropdownMenuItem>
    );
  }

  render() {
    const {
      history,
      hideElementsForOnboarding,
      hideNetworkDropdown,
      shouldShowTestNetworks,
      showTestnetMessageInDropdown,
      hideTestNetMessage,
      networkConfigurations,
    } = this.props;

    const rpcListDetailWithoutLocalHostAndLinea = pickBy(
      networkConfigurations,
      (config) =>
        config.rpcUrl !== LOCALHOST_RPC_URL &&
        config.rpcUrl !== LINEA_TESTNET_RPC_URL,
    );
    const rpcListDetailForLocalHost = pickBy(
      networkConfigurations,
      (config) => config.rpcUrl === LOCALHOST_RPC_URL,
    );

    const isOpen = this.props.networkDropdownOpen;
    const { t } = this.context;

    return (
      <Dropdown
        isOpen={isOpen}
        onClickOutside={(event) => {
          const { classList } = event.target;
          const isInClassList = (className) => classList.contains(className);
          const notToggleElementIndex =
            notToggleElementClassnames.findIndex(isInClassList);

          if (notToggleElementIndex === -1) {
            event.stopPropagation();
            hideNetworkDropdown();
          }
        }}
        containerClassName="network-droppo"
        zIndex={55}
        style={
          this.props.dropdownStyles || {
            position: 'absolute',
            top: '58px',
            width: '309px',
            zIndex: '55',
          }
        }
        innerStyle={{
          padding: '16px 0',
        }}
      >
        <div className="network-dropdown-header">
          {hideElementsForOnboarding ? null : (
            <div className="network-dropdown-title">{t('networks')}</div>
          )}
          {hideElementsForOnboarding ? null : (
            <div className="network-dropdown-divider" />
          )}
          {showTestnetMessageInDropdown && !hideElementsForOnboarding ? (
            <div className="network-dropdown-content">
              {t('toggleTestNetworks', [
                <a
                  href="#"
                  key="advancedSettingsLink"
                  className="network-dropdown-content--link"
                  onClick={(e) => {
                    e.preventDefault();
                    hideNetworkDropdown();
                    history.push(`${ADVANCED_ROUTE}#show-testnets`);
                  }}
                >
                  {t('showHide')}
                </a>,
              ])}
              <Button
                onClick={hideTestNetMessage}
                className="network-dropdown-content--dismiss"
              >
                {t('dismiss')}
              </Button>
            </div>
          ) : null}
        </div>

        <div className="network-dropdown-list">
          {this.renderNetworkEntry(NETWORK_TYPES.MAINNET)}

          {this.renderCustomRpcList(
            rpcListDetailWithoutLocalHostAndLinea,
            this.props.provider,
          )}

          {shouldShowTestNetworks && (
            <>
              {this.renderNetworkEntry(NETWORK_TYPES.GOERLI)}
              {this.renderNetworkEntry(NETWORK_TYPES.SEPOLIA)}
              {SHOULD_SHOW_LINEA_TESTNET_NETWORK && (
                <>
                  {this.renderNonInfuraDefaultNetwork(
                    networkConfigurations,
                    NETWORK_TYPES.LINEA_TESTNET,
                  )}
                </>
              )}
              {this.renderCustomRpcList(
                rpcListDetailForLocalHost,
                this.props.provider,
                { isLocalHost: true },
              )}
            </>
          )}
        </div>

        {this.renderAddCustomButton()}
      </Dropdown>
    );
  }
}

export default compose(
  withRouter,
  connect(mapStateToProps, mapDispatchToProps),
)(NetworkDropdown);<|MERGE_RESOLUTION|>--- conflicted
+++ resolved
@@ -32,17 +32,8 @@
   ADD_POPULAR_CUSTOM_NETWORK,
   ADVANCED_ROUTE,
 } from '../../../helpers/constants/routes';
-<<<<<<< HEAD
-import { ButtonIcon } from '../../component-library';
-import {
-  Icon,
-  ICON_NAMES,
-  ICON_SIZES,
-} from '../../component-library/icon/deprecated';
-=======
 import { ButtonIcon } from '../../component-library/button-icon/deprecated';
 import { Icon, IconName, IconSize } from '../../component-library';
->>>>>>> b14b6ba0
 
 import { Dropdown, DropdownMenuItem } from './dropdown';
 
