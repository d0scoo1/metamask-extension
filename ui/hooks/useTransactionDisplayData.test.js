import React from 'react';
import * as reactRedux from 'react-redux';
import { renderHook } from '@testing-library/react-hooks';
import sinon from 'sinon';
import { MemoryRouter } from 'react-router-dom';
import transactions from '../../test/data/transaction-data.json';
import {
  getPreferences,
  getShouldShowFiat,
  getCurrentCurrency,
  getCurrentChainId,
} from '../selectors';
import { getTokens, getNativeCurrency } from '../ducks/metamask/metamask';
import { getMessage } from '../helpers/utils/i18n-helper';
import messages from '../../app/_locales/en/messages.json';
import { ASSET_ROUTE, DEFAULT_ROUTE } from '../helpers/constants/routes';
import { MAINNET_CHAIN_ID } from '../../shared/constants/network';
import {
  TRANSACTION_TYPES,
  TRANSACTION_GROUP_CATEGORIES,
  TRANSACTION_STATUSES,
} from '../../shared/constants/transaction';
import * as i18nhooks from './useI18nContext';
import * as useTokenFiatAmountHooks from './useTokenFiatAmount';
import { useTransactionDisplayData } from './useTransactionDisplayData';

const expectedResults = [
  {
    title: 'Send',
    category: TRANSACTION_GROUP_CATEGORIES.SEND,
    subtitle: 'To: 0xffe...1a97',
    subtitleContainsOrigin: false,
    date: 'May 12, 2020',
    primaryCurrency: '-1 ETH',
    senderAddress: '0x9eca64466f257793eaa52fcfff5066894b76a149',
    recipientAddress: '0xffe5bc4e8f1f969934d773fa67da095d2e491a97',
    secondaryCurrency: '-1 ETH',
    isPending: false,
    displayedStatusKey: TRANSACTION_STATUSES.CONFIRMED,
    isSubmitted: false,
  },
  {
    title: 'Send',
    category: TRANSACTION_GROUP_CATEGORIES.SEND,
    subtitle: 'To: 0x0cc...8848',
    subtitleContainsOrigin: false,
    date: 'May 12, 2020',
    primaryCurrency: '-2 ETH',
    senderAddress: '0x9eca64466f257793eaa52fcfff5066894b76a149',
    recipientAddress: '0x0ccc8aeeaf5ce790f3b448325981a143fdef8848',
    secondaryCurrency: '-2 ETH',
    isPending: false,
    displayedStatusKey: TRANSACTION_STATUSES.CONFIRMED,
  },
  {
    title: 'Send',
    category: TRANSACTION_GROUP_CATEGORIES.SEND,
    subtitle: 'To: 0xffe...1a97',
    subtitleContainsOrigin: false,
    date: 'May 12, 2020',
    primaryCurrency: '-2 ETH',
    senderAddress: '0x9eca64466f257793eaa52fcfff5066894b76a149',
    recipientAddress: '0xffe5bc4e8f1f969934d773fa67da095d2e491a97',
    secondaryCurrency: '-2 ETH',
    isPending: false,
    displayedStatusKey: TRANSACTION_STATUSES.CONFIRMED,
  },
  {
    title: 'Receive',
    category: TRANSACTION_GROUP_CATEGORIES.RECEIVE,
    subtitle: 'From: 0x31b...4523',
    subtitleContainsOrigin: false,
    date: 'May 12, 2020',
    primaryCurrency: '18.75 ETH',
    senderAddress: '0x31b98d14007bdee637298086988a0bbd31184523',
    recipientAddress: '0x9eca64466f257793eaa52fcfff5066894b76a149',
    secondaryCurrency: '18.75 ETH',
    isPending: false,
    displayedStatusKey: TRANSACTION_STATUSES.CONFIRMED,
  },
  {
    title: 'Receive',
    category: TRANSACTION_GROUP_CATEGORIES.RECEIVE,
    subtitle: 'From: 0x9ec...a149',
    subtitleContainsOrigin: false,
    date: 'May 8, 2020',
    primaryCurrency: '0 ETH',
    senderAddress: '0x9eca64466f257793eaa52fcfff5066894b76a149',
    recipientAddress: '0x9eca64466f257793eaa52fcfff5066894b76a149',
    secondaryCurrency: '0 ETH',
    isPending: false,
    displayedStatusKey: TRANSACTION_STATUSES.CONFIRMED,
  },
  {
    title: 'Receive',
    category: TRANSACTION_GROUP_CATEGORIES.RECEIVE,
    subtitle: 'From: 0xee0...febb',
    subtitleContainsOrigin: false,
    date: 'May 24, 2020',
    primaryCurrency: '1 ETH',
    senderAddress: '0xee014609ef9e09776ac5fe00bdbfef57bcdefebb',
    recipientAddress: '0x9eca64466f257793eaa52fcfff5066894b76a149',
    secondaryCurrency: '1 ETH',
    isPending: false,
    displayedStatusKey: TRANSACTION_STATUSES.CONFIRMED,
  },
  {
    title: 'Swap ETH to ABC',
    category: TRANSACTION_TYPES.SWAP,
    subtitle: '',
    subtitleContainsOrigin: false,
    date: 'May 12, 2020',
    primaryCurrency: '+1 ABC',
    senderAddress: '0xee014609ef9e09776ac5fe00bdbfef57bcdefebb',
    recipientAddress: '0xabca64466f257793eaa52fcfff5066894b76a149',
    secondaryCurrency: undefined,
    isPending: false,
    displayedStatusKey: TRANSACTION_STATUSES.CONFIRMED,
  },
  {
    title: 'Contract Deployment',
    category: TRANSACTION_GROUP_CATEGORIES.INTERACTION,
    subtitle: 'metamask.github.io',
    subtitleContainsOrigin: true,
    date: 'May 12, 2020',
    primaryCurrency: '-0 ETH',
    senderAddress: '0xee014609ef9e09776ac5fe00bdbfef57bcdefebb',
    recipientAddress: undefined,
    secondaryCurrency: '-0 ETH',
    isPending: false,
    displayedStatusKey: TRANSACTION_STATUSES.CONFIRMED,
  },
<<<<<<< HEAD
=======
  {
    title: 'Safe Transfer From',
    category: TRANSACTION_GROUP_CATEGORIES.SEND,
    subtitle: 'To: 0xe7d...dd98',
    subtitleContainsOrigin: true,
    primaryCurrency: '-0 ETH',
    senderAddress: '0x806627172af48bd5b0765d3449a7def80d6576ff',
    recipientAddress: '0xe7d522230eff653bb0a9b4385f0be0815420dd98',
    secondaryCurrency: '-0 ETH',
    isPending: false,
    displayedStatusKey: TRANSACTION_STATUSES.CONFIRMED,
  },
>>>>>>> 78682ea9
];

let useSelector, useI18nContext, useTokenFiatAmount;

const renderHookWithRouter = (cb, tokenAddress) => {
  const initialEntries = [
    tokenAddress ? `${ASSET_ROUTE}/${tokenAddress}` : DEFAULT_ROUTE,
  ];
  const wrapper = ({ children }) => (
    <MemoryRouter initialEntries={initialEntries}>{children}</MemoryRouter>
  );
  return renderHook(cb, { wrapper });
};

describe('useTransactionDisplayData', () => {
  const dispatch = sinon.spy();

  beforeAll(() => {
    useSelector = sinon.stub(reactRedux, 'useSelector');
    useTokenFiatAmount = sinon.stub(
      useTokenFiatAmountHooks,
      'useTokenFiatAmount',
    );
    useTokenFiatAmount.returns((tokenAddress) => {
      return tokenAddress ? '1 TST' : undefined;
    });
    useI18nContext = sinon.stub(i18nhooks, 'useI18nContext');
    useI18nContext.returns((key, variables) =>
      getMessage('en', messages, key, variables),
    );
    useSelector.callsFake((selector) => {
      if (selector === getTokens) {
        return [
          {
            address: '0xabca64466f257793eaa52fcfff5066894b76a149',
            symbol: 'ABC',
            decimals: 18,
          },
        ];
      } else if (selector === getPreferences) {
        return {
          useNativeCurrencyAsPrimaryCurrency: true,
        };
      } else if (selector === getShouldShowFiat) {
        return false;
      } else if (selector === getNativeCurrency) {
        return 'ETH';
      } else if (selector === getCurrentCurrency) {
        return 'ETH';
      } else if (selector === getCurrentChainId) {
        return MAINNET_CHAIN_ID;
      }
      return null;
    });
    sinon.stub(reactRedux, 'useDispatch').returns(dispatch);
  });

  afterAll(() => {
    sinon.restore();
  });

  transactions.forEach((transactionGroup, idx) => {
    describe(`when called with group containing primaryTransaction id ${transactionGroup.primaryTransaction.id}`, () => {
      const expected = expectedResults[idx];
      const tokenAddress =
        transactionGroup.primaryTransaction?.destinationTokenAddress;
      it(`should return a title of ${expected.title}`, () => {
        const { result } = renderHookWithRouter(
          () => useTransactionDisplayData(transactionGroup),
          tokenAddress,
        );
        expect(result.current.title).toStrictEqual(expected.title);
      });
      it(`should return a subtitle of ${expected.subtitle}`, () => {
        const { result } = renderHookWithRouter(
          () => useTransactionDisplayData(transactionGroup),
          tokenAddress,
        );
        expect(result.current.subtitle).toStrictEqual(expected.subtitle);
      });
      it(`should return a category of ${expected.category}`, () => {
        const { result } = renderHookWithRouter(
          () => useTransactionDisplayData(transactionGroup),
          tokenAddress,
        );
        expect(result.current.category).toStrictEqual(expected.category);
      });
      it(`should return a primaryCurrency of ${expected.primaryCurrency}`, () => {
        const { result } = renderHookWithRouter(
          () => useTransactionDisplayData(transactionGroup),
          tokenAddress,
        );
        expect(result.current.primaryCurrency).toStrictEqual(
          expected.primaryCurrency,
        );
      });
      it(`should return a secondaryCurrency of ${expected.secondaryCurrency}`, () => {
        const { result } = renderHookWithRouter(
          () => useTransactionDisplayData(transactionGroup),
          tokenAddress,
        );
        expect(result.current.secondaryCurrency).toStrictEqual(
          expected.secondaryCurrency,
        );
      });
      it(`should return a displayedStatusKey of ${expected.displayedStatusKey}`, () => {
        const { result } = renderHookWithRouter(
          () => useTransactionDisplayData(transactionGroup),
          tokenAddress,
        );
        expect(result.current.displayedStatusKey).toStrictEqual(
          expected.displayedStatusKey,
        );
      });
      it(`should return a recipientAddress of ${expected.recipientAddress}`, () => {
        const { result } = renderHookWithRouter(
          () => useTransactionDisplayData(transactionGroup),
          tokenAddress,
        );
        expect(result.current.recipientAddress).toStrictEqual(
          expected.recipientAddress,
        );
      });
      it(`should return a senderAddress of ${expected.senderAddress}`, () => {
        const { result } = renderHookWithRouter(
          () => useTransactionDisplayData(transactionGroup),
          tokenAddress,
        );
        expect(result.current.senderAddress).toStrictEqual(
          expected.senderAddress,
        );
      });
    });
  });
  it('should return an appropriate object', () => {
    const { result } = renderHookWithRouter(() =>
      useTransactionDisplayData(transactions[0]),
    );
    expect(result.current).toStrictEqual(expectedResults[0]);
  });
});<|MERGE_RESOLUTION|>--- conflicted
+++ resolved
@@ -130,8 +130,6 @@
     isPending: false,
     displayedStatusKey: TRANSACTION_STATUSES.CONFIRMED,
   },
-<<<<<<< HEAD
-=======
   {
     title: 'Safe Transfer From',
     category: TRANSACTION_GROUP_CATEGORIES.SEND,
@@ -144,7 +142,6 @@
     isPending: false,
     displayedStatusKey: TRANSACTION_STATUSES.CONFIRMED,
   },
->>>>>>> 78682ea9
 ];
 
 let useSelector, useI18nContext, useTokenFiatAmount;
