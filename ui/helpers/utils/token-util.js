--- conflicted
+++ resolved
@@ -7,13 +7,9 @@
 import { getTokenStandardAndDetails } from '../../store/actions';
 import { ERC1155, ERC721 } from '../constants/common';
 import { isEqualCaseInsensitive } from '../../../shared/modules/string-utils';
-<<<<<<< HEAD
-=======
 import { parseStandardTokenTransactionData } from '../../../shared/modules/transaction.utils';
->>>>>>> 53006d4c
 import * as util from './util';
 import { formatCurrency } from './confirm-tx.util';
-import { getTransactionData } from './transactions.util';
 
 const DEFAULT_SYMBOL = '';
 
@@ -227,11 +223,7 @@
   transactionData,
   existingCollectibles,
 ) {
-<<<<<<< HEAD
-  const tokenData = getTransactionData(transactionData);
-=======
   const tokenData = parseStandardTokenTransactionData(transactionData);
->>>>>>> 53006d4c
   if (!tokenData) {
     throw new Error('Unable to detect valid token data');
   }
