--- conflicted
+++ resolved
@@ -678,8 +678,6 @@
     transportTypePreferenceIsWebHID &&
     (webHidIsNotConnected || transportIsNotSuccessfullyCreated)
   );
-<<<<<<< HEAD
-=======
 }
 
 /**
@@ -701,5 +699,4 @@
 
 export function getFrequentRpcListDetail(state) {
   return state.metamask.frequentRpcListDetail;
->>>>>>> 87ab272a
 }