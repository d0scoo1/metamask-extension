const { Component } = require('react')
const h = require('react-hyperscript')
const connect = require('../metamask-connect')
const PropTypes = require('prop-types')
const Identicon = require('./identicon')

class SenderToRecipient extends Component {
  renderRecipientIcon () {
    const { recipientAddress } = this.props
    return (
      recipientAddress
        ? h(Identicon, { address: recipientAddress, diameter: 20 })
        : h('i.fa.fa-file-text-o')
    )
  }

  renderRecipient () {
    const { recipientName } = this.props
    return (
      h('.sender-to-recipient__recipient', [
        this.renderRecipientIcon(),
        h(
          '.sender-to-recipient__name.sender-to-recipient__recipient-name',
          recipientName || t('newContract')
        ),
      ])
    )
  }

  render () {
    const { senderName, senderAddress } = this.props

    return (
      h('.sender-to-recipient__container', [
        h('.sender-to-recipient__sender', [
          h('.sender-to-recipient__sender-icon', [
            h(Identicon, {
              address: senderAddress,
              diameter: 20,
            }),
          ]),
          h('.sender-to-recipient__name.sender-to-recipient__sender-name', senderName),
        ]),
        h('.sender-to-recipient__arrow-container', [
          h('.sender-to-recipient__arrow-circle', [
            h('img', {
              height: 15,
              width: 15,
              src: '/images/arrow-right.svg',
            }),
          ]),
        ]),
<<<<<<< HEAD
        h('.sender-to-recipient__recipient', [
          h('i.fa.fa-file-text-o'),
          h('.sender-to-recipient__name.sender-to-recipient__recipient-name', this.props.t('newContract')),
        ]),
=======
        this.renderRecipient(),
>>>>>>> 04b1f842
      ])
    )
  }
}

SenderToRecipient.propTypes = {
  senderName: PropTypes.string,
  senderAddress: PropTypes.string,
<<<<<<< HEAD
  localeMessages: PropTypes.object,
=======
  recipientName: PropTypes.string,
  recipientAddress: PropTypes.string,
>>>>>>> 04b1f842
}

module.exports = {
  AccountDropdowns: connect()(SenderToRecipient),
}<|MERGE_RESOLUTION|>--- conflicted
+++ resolved
@@ -21,7 +21,7 @@
         this.renderRecipientIcon(),
         h(
           '.sender-to-recipient__name.sender-to-recipient__recipient-name',
-          recipientName || t('newContract')
+          recipientName || this.props.t('newContract')
         ),
       ])
     )
@@ -50,14 +50,7 @@
             }),
           ]),
         ]),
-<<<<<<< HEAD
-        h('.sender-to-recipient__recipient', [
-          h('i.fa.fa-file-text-o'),
-          h('.sender-to-recipient__name.sender-to-recipient__recipient-name', this.props.t('newContract')),
-        ]),
-=======
         this.renderRecipient(),
->>>>>>> 04b1f842
       ])
     )
   }
@@ -66,12 +59,9 @@
 SenderToRecipient.propTypes = {
   senderName: PropTypes.string,
   senderAddress: PropTypes.string,
-<<<<<<< HEAD
   localeMessages: PropTypes.object,
-=======
   recipientName: PropTypes.string,
   recipientAddress: PropTypes.string,
->>>>>>> 04b1f842
 }
 
 module.exports = {
