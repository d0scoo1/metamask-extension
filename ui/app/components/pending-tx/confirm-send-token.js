const Component = require('react').Component
const { connect } = require('react-redux')
const h = require('react-hyperscript')
const inherits = require('util').inherits
const tokenAbi = require('human-standard-token-abi')
const abiDecoder = require('abi-decoder')
abiDecoder.addABI(tokenAbi)
const actions = require('../../actions')
const t = require('../../../i18n')
const clone = require('clone')
const Identicon = require('../identicon')
const GasFeeDisplay = require('../send/gas-fee-display-v2.js')
const ethUtil = require('ethereumjs-util')
const BN = ethUtil.BN
const {
  conversionUtil,
  multiplyCurrencies,
  addCurrencies,
} = require('../../conversion-util')
const {
  calcTokenAmount,
} = require('../../token-util')

const { MIN_GAS_PRICE_HEX } = require('../send/send-constants')

const {
  getTokenExchangeRate,
  getSelectedAddress,
  getSelectedTokenContract,
} = require('../../selectors')

module.exports = connect(mapStateToProps, mapDispatchToProps)(ConfirmSendToken)

function mapStateToProps (state, ownProps) {
  const { token: { symbol }, txData } = ownProps
  const { txParams } = txData || {}
  const tokenData = txParams.data && abiDecoder.decodeMethod(txParams.data)

  const {
    conversionRate,
    identities,
    currentCurrency,
  } = state.metamask
  const selectedAddress = getSelectedAddress(state)
  const tokenExchangeRate = getTokenExchangeRate(state, symbol)

  return {
    conversionRate,
    identities,
    selectedAddress,
    tokenExchangeRate,
    tokenData: tokenData || {},
    currentCurrency: currentCurrency.toUpperCase(),
    send: state.metamask.send,
    tokenContract: getSelectedTokenContract(state),
  }
}

function mapDispatchToProps (dispatch, ownProps) {
  const { token: { symbol } } = ownProps

  return {
    backToAccountDetail: address => dispatch(actions.backToAccountDetail(address)),
    cancelTransaction: ({ id }) => dispatch(actions.cancelTx({ id })),
    updateTokenExchangeRate: () => dispatch(actions.updateTokenExchangeRate(symbol)),
    editTransaction: txMeta => {
      const { token: { address } } = ownProps
      const { txParams = {}, id } = txMeta
      const tokenData = txParams.data && abiDecoder.decodeMethod(txParams.data) || {}
      const { params = [] } = tokenData
      const { value: to } = params[0] || {}
      const { value: tokenAmountInDec } = params[1] || {}
      const tokenAmountInHex = conversionUtil(tokenAmountInDec, {
        fromNumericBase: 'dec',
        toNumericBase: 'hex',
      })
      const {
        gas: gasLimit,
        gasPrice,
      } = txParams
      dispatch(actions.setSelectedToken(address))
      dispatch(actions.updateSend({
        gasLimit,
        gasPrice,
        gasTotal: null,
        to,
        amount: tokenAmountInHex,
        errors: { to: null, amount: null },
        editingTransactionId: id,
      }))
      dispatch(actions.showSendTokenPage())
    },
    showCustomizeGasModal: (txMeta, sendGasLimit, sendGasPrice, sendGasTotal) => {
      const { id, txParams, lastGasPrice } = txMeta
      const { gas: txGasLimit, gasPrice: txGasPrice } = txParams
      const tokenData = txParams.data && abiDecoder.decodeMethod(txParams.data)
      const { params = [] } = tokenData
      const { value: to } = params[0] || {}
      const { value: tokenAmountInDec } = params[1] || {}
      const tokenAmountInHex = conversionUtil(tokenAmountInDec, {
        fromNumericBase: 'dec',
        toNumericBase: 'hex',
      })
    
      let forceGasMin
      if (lastGasPrice) {
<<<<<<< HEAD
        const stripped = ethUtil.stripHexPrefix(lastGasPrice)
        forceGasMin = ethUtil.addHexPrefix(multiplyCurrencies(stripped, 1.1, {
=======
        forceGasMin = ethUtil.addHexPrefix(multiplyCurrencies(lastGasPrice, 1.1, {
>>>>>>> b0122be3
          multiplicandBase: 16,
          multiplierBase: 10,
          toNumericBase: 'hex',
          fromDenomination: 'WEI',
<<<<<<< HEAD
          toDenomination: 'GWEI',
=======
>>>>>>> b0122be3
        }))
      }

      dispatch(actions.updateSend({
        gasLimit: sendGasLimit || txGasLimit,
        gasPrice: sendGasPrice || txGasPrice,
        editingTransactionId: id,
        gasTotal: sendGasTotal,
        to,
        amount: tokenAmountInHex,
        forceGasMin,
      }))
      dispatch(actions.showModal({ name: 'CUSTOMIZE_GAS' }))
    },
  }
}

inherits(ConfirmSendToken, Component)
function ConfirmSendToken () {
  Component.call(this)
  this.state = {}
  this.onSubmit = this.onSubmit.bind(this)
}

ConfirmSendToken.prototype.componentWillMount = function () {
  const { tokenContract, selectedAddress } = this.props
  tokenContract && tokenContract
    .balanceOf(selectedAddress)
    .then(usersToken => {
    })
  this.props.updateTokenExchangeRate()
}

ConfirmSendToken.prototype.getAmount = function () {
  const {
    conversionRate,
    tokenExchangeRate,
    token,
    tokenData,
    send: { amount, editingTransactionId },
  } = this.props
  const { params = [] } = tokenData
  let { value } = params[1] || {}
  const { decimals } = token

  if (editingTransactionId) {
    value = conversionUtil(amount, {
      fromNumericBase: 'hex',
      toNumericBase: 'dec',
    })
  }

  const sendTokenAmount = calcTokenAmount(value, decimals)

  return {
    fiat: tokenExchangeRate
      ? +(sendTokenAmount * tokenExchangeRate * conversionRate).toFixed(2)
      : null,
    token: typeof value === 'undefined'
      ? t('unknown')
      : +sendTokenAmount.toFixed(decimals),
  }

}

ConfirmSendToken.prototype.getGasFee = function () {
  const { conversionRate, tokenExchangeRate, token, currentCurrency } = this.props
  const txMeta = this.gatherTxMeta()
  const txParams = txMeta.txParams || {}
  const { decimals } = token

  const gas = txParams.gas
  const gasPrice = txParams.gasPrice || MIN_GAS_PRICE_HEX
  const gasTotal = multiplyCurrencies(gas, gasPrice, {
    multiplicandBase: 16,
    multiplierBase: 16,
  })

  const FIAT = conversionUtil(gasTotal, {
    fromNumericBase: 'BN',
    toNumericBase: 'dec',
    fromDenomination: 'WEI',
    fromCurrency: 'ETH',
    toCurrency: currentCurrency,
    numberOfDecimals: 2,
    conversionRate,
  })
  const ETH = conversionUtil(gasTotal, {
    fromNumericBase: 'BN',
    toNumericBase: 'dec',
    fromDenomination: 'WEI',
    fromCurrency: 'ETH',
    toCurrency: 'ETH',
    numberOfDecimals: 6,
    conversionRate,
  })
  const tokenGas = multiplyCurrencies(gas, gasPrice, {
    toNumericBase: 'dec',
    multiplicandBase: 16,
    multiplierBase: 16,
    toCurrency: 'BAT',
    conversionRate: tokenExchangeRate,
    invertConversionRate: true,
    fromDenomination: 'WEI',
    numberOfDecimals: decimals || 4,
  })

  return {
    fiat: +Number(FIAT).toFixed(2),
    eth: ETH,
    token: tokenExchangeRate
      ? tokenGas
      : null,
    gasFeeInHex: gasTotal.toString(16),
  }
}

ConfirmSendToken.prototype.getData = function () {
  const { identities, tokenData } = this.props
  const { params = [] } = tokenData
  const { value } = params[0] || {}
  const txMeta = this.gatherTxMeta()
  const txParams = txMeta.txParams || {}

  return {
    from: {
      address: txParams.from,
      name: identities[txParams.from].name,
    },
    to: {
      address: value,
      name: identities[value] ? identities[value].name : t('newRecipient'),
    },
    memo: txParams.memo || '',
  }
}

ConfirmSendToken.prototype.renderHeroAmount = function () {
  const { token: { symbol }, currentCurrency } = this.props
  const { fiat: fiatAmount, token: tokenAmount } = this.getAmount()
  const txMeta = this.gatherTxMeta()
  const txParams = txMeta.txParams || {}
  const { memo = '' } = txParams

  return fiatAmount
    ? (
      h('div.confirm-send-token__hero-amount-wrapper', [
        h('h3.flex-center.confirm-screen-send-amount', `${fiatAmount}`),
        h('h3.flex-center.confirm-screen-send-amount-currency', currentCurrency),
        h('div.flex-center.confirm-memo-wrapper', [
          h('h3.confirm-screen-send-memo', [ memo ? `"${memo}"` : '' ]),
        ]),
      ])
    )
    : (
      h('div.confirm-send-token__hero-amount-wrapper', [
        h('h3.flex-center.confirm-screen-send-amount', tokenAmount),
        h('h3.flex-center.confirm-screen-send-amount-currency', symbol),
        h('div.flex-center.confirm-memo-wrapper', [
          h('h3.confirm-screen-send-memo', [ memo ? `"${memo}"` : '' ]),
        ]),
      ])
    )
}

ConfirmSendToken.prototype.renderGasFee = function () {
  const {
    currentCurrency: convertedCurrency,
    conversionRate,
    send: { gasTotal, gasLimit: sendGasLimit, gasPrice: sendGasPrice },
    showCustomizeGasModal,
  } = this.props
  const txMeta = this.gatherTxMeta()
  const { gasFeeInHex } = this.getGasFee()

  return (
    h('section.flex-row.flex-center.confirm-screen-row', [
      h('span.confirm-screen-label.confirm-screen-section-column', [ t('gasFee') ]),
      h('div.confirm-screen-section-column', [
        h(GasFeeDisplay, {
          gasTotal: gasTotal || gasFeeInHex,
          conversionRate,
          convertedCurrency,
          onClick: () => showCustomizeGasModal(txMeta, sendGasLimit, sendGasPrice, gasTotal),
        }),
      ]),
    ])
  )
}

ConfirmSendToken.prototype.renderTotalPlusGas = function () {
  const { token: { symbol }, currentCurrency } = this.props
  const { fiat: fiatAmount, token: tokenAmount } = this.getAmount()
  const { fiat: fiatGas, token: tokenGas } = this.getGasFee()

  return fiatAmount && fiatGas
    ? (
      h('section.flex-row.flex-center.confirm-screen-total-box ', [
        h('div.confirm-screen-section-column', [
          h('span.confirm-screen-label', [ t('total') + ' ' ]),
          h('div.confirm-screen-total-box__subtitle', [ t('amountPlusGas') ]),
        ]),

        h('div.confirm-screen-section-column', [
          h('div.confirm-screen-row-info', `${addCurrencies(fiatAmount, fiatGas)} ${currentCurrency}`),
          h('div.confirm-screen-row-detail', `${addCurrencies(tokenAmount, tokenGas || '0')} ${symbol}`),
        ]),
      ])
    )
    : (
      h('section.flex-row.flex-center.confirm-screen-total-box ', [
        h('div.confirm-screen-section-column', [
          h('span.confirm-screen-label', [ t('total') + ' ' ]),
          h('div.confirm-screen-total-box__subtitle', [ t('amountPlusGas') ]),
        ]),

        h('div.confirm-screen-section-column', [
          h('div.confirm-screen-row-info', `${tokenAmount} ${symbol}`),
          h('div.confirm-screen-row-detail', `+ ${fiatGas} ${currentCurrency} ${t('gas')}`),
        ]),
      ])
    )
}

ConfirmSendToken.prototype.render = function () {
  const { editTransaction } = this.props
  const txMeta = this.gatherTxMeta()
  const {
    from: {
      address: fromAddress,
      name: fromName,
    },
    to: {
      address: toAddress,
      name: toName,
    },
  } = this.getData()

  this.inputs = []

  const title = txMeta.lastGasPrice ? 'Reprice Transaction' : t('confirm')
  const subtitle = txMeta.lastGasPrice
    ? 'Increase your gas fee to attempt to overwrite and speed up your transaction'
    : t('pleaseReviewTransaction')

  return (
    h('div.confirm-screen-container.confirm-send-token', [
      // Main Send token Card
      h('div.page-container', [
        h('div.page-container__header', [
          !txMeta.lastGasPrice && h('button.confirm-screen-back-button', {
            onClick: () => editTransaction(txMeta),
          }, t('edit')),
          h('div.page-container__title', title),
          h('div.page-container__subtitle', subtitle),
        ]),
        h('div.flex-row.flex-center.confirm-screen-identicons', [
          h('div.confirm-screen-account-wrapper', [
            h(
              Identicon,
              {
                address: fromAddress,
                diameter: 60,
              },
            ),
            h('span.confirm-screen-account-name', fromName),
            // h('span.confirm-screen-account-number', fromAddress.slice(fromAddress.length - 4)),
          ]),
          h('i.fa.fa-arrow-right.fa-lg'),
          h('div.confirm-screen-account-wrapper', [
            h(
              Identicon,
              {
                address: toAddress,
                diameter: 60,
              },
            ),
            h('span.confirm-screen-account-name', toName),
            // h('span.confirm-screen-account-number', toAddress.slice(toAddress.length - 4)),
          ]),
        ]),

        // h('h3.flex-center.confirm-screen-sending-to-message', {
        //   style: {
        //     textAlign: 'center',
        //     fontSize: '16px',
        //   },
        // }, [
          // `You're sending to Recipient ...${toAddress.slice(toAddress.length - 4)}`,
        // ]),

        this.renderHeroAmount(),

        h('div.confirm-screen-rows', [
          h('section.flex-row.flex-center.confirm-screen-row', [
            h('span.confirm-screen-label.confirm-screen-section-column', [ t('from') ]),
            h('div.confirm-screen-section-column', [
              h('div.confirm-screen-row-info', fromName),
              h('div.confirm-screen-row-detail', `...${fromAddress.slice(fromAddress.length - 4)}`),
            ]),
          ]),

          toAddress && h('section.flex-row.flex-center.confirm-screen-row', [
            h('span.confirm-screen-label.confirm-screen-section-column', [ t('to') ]),
            h('div.confirm-screen-section-column', [
              h('div.confirm-screen-row-info', toName),
              h('div.confirm-screen-row-detail', `...${toAddress.slice(toAddress.length - 4)}`),
            ]),
          ]),

          this.renderGasFee(),

          this.renderTotalPlusGas(),

        ]),
      ]),

      h('form#pending-tx-form', {
        onSubmit: this.onSubmit,
      }, [
        // Cancel Button
        h('div.cancel.btn-light.confirm-screen-cancel-button.allcaps', {
          onClick: (event) => this.cancel(event, txMeta),
        }, t('cancel')),

        // Accept Button
        h('button.confirm-screen-confirm-button.allcaps', [t('confirm')]),
      ]),


    ])
  )
}

ConfirmSendToken.prototype.onSubmit = function (event) {
  event.preventDefault()
  const txMeta = this.gatherTxMeta()
  const valid = this.checkValidity()
  this.setState({ valid, submitting: true })

  if (valid && this.verifyGasParams()) {
    this.props.sendTransaction(txMeta, event)
  } else {
    this.props.dispatch(actions.displayWarning(t('invalidGasParams')))
    this.setState({ submitting: false })
  }
}

ConfirmSendToken.prototype.cancel = function (event, txMeta) {
  event.preventDefault()
  const { cancelTransaction } = this.props

  cancelTransaction(txMeta)
}

ConfirmSendToken.prototype.checkValidity = function () {
  const form = this.getFormEl()
  const valid = form.checkValidity()
  return valid
}

ConfirmSendToken.prototype.getFormEl = function () {
  const form = document.querySelector('form#pending-tx-form')
  // Stub out form for unit tests:
  if (!form) {
    return { checkValidity () { return true } }
  }
  return form
}

// After a customizable state value has been updated,
ConfirmSendToken.prototype.gatherTxMeta = function () {
  const props = this.props
  const state = this.state
  const txData = clone(state.txData) || clone(props.txData)

<<<<<<< HEAD
  if (txData.lastGasPrice) {
    const { gasPrice: sendGasPrice, gas: sendGasLimit } = props.send
    const { gasPrice: txGasPrice, gas: txGasLimit } = txData.txParams

    txData.txParams.gasPrice = sendGasPrice || txGasPrice
    txData.txParams.gas = sendGasLimit || txGasLimit
  }

=======
  const { gasPrice: sendGasPrice, gas: sendGasLimit } = props.send
  const {
    lastGasPrice,
    txParams: {
      gasPrice: txGasPrice,
      gas: txGasLimit,
    },
  } = txData

  let forceGasMin
  if (lastGasPrice) {
    forceGasMin = ethUtil.addHexPrefix(multiplyCurrencies(lastGasPrice, 1.1, {
      multiplicandBase: 16,
      multiplierBase: 10,
      toNumericBase: 'hex',
    }))
  }

  txData.txParams.gasPrice = sendGasPrice || forceGasMin || txGasPrice
  txData.txParams.gas = sendGasLimit || txGasLimit

>>>>>>> b0122be3
  // log.debug(`UI has defaulted to tx meta ${JSON.stringify(txData)}`)
  return txData
}

ConfirmSendToken.prototype.verifyGasParams = function () {
  // We call this in case the gas has not been modified at all
  if (!this.state) { return true }
  return (
    this._notZeroOrEmptyString(this.state.gas) &&
    this._notZeroOrEmptyString(this.state.gasPrice)
  )
}

ConfirmSendToken.prototype._notZeroOrEmptyString = function (obj) {
  return obj !== '' && obj !== '0x0'
}

ConfirmSendToken.prototype.bnMultiplyByFraction = function (targetBN, numerator, denominator) {
  const numBN = new BN(numerator)
  const denomBN = new BN(denominator)
  return targetBN.mul(numBN).div(denomBN)
}<|MERGE_RESOLUTION|>--- conflicted
+++ resolved
@@ -104,20 +104,11 @@
     
       let forceGasMin
       if (lastGasPrice) {
-<<<<<<< HEAD
-        const stripped = ethUtil.stripHexPrefix(lastGasPrice)
-        forceGasMin = ethUtil.addHexPrefix(multiplyCurrencies(stripped, 1.1, {
-=======
         forceGasMin = ethUtil.addHexPrefix(multiplyCurrencies(lastGasPrice, 1.1, {
->>>>>>> b0122be3
           multiplicandBase: 16,
           multiplierBase: 10,
           toNumericBase: 'hex',
           fromDenomination: 'WEI',
-<<<<<<< HEAD
-          toDenomination: 'GWEI',
-=======
->>>>>>> b0122be3
         }))
       }
 
@@ -494,16 +485,6 @@
   const state = this.state
   const txData = clone(state.txData) || clone(props.txData)
 
-<<<<<<< HEAD
-  if (txData.lastGasPrice) {
-    const { gasPrice: sendGasPrice, gas: sendGasLimit } = props.send
-    const { gasPrice: txGasPrice, gas: txGasLimit } = txData.txParams
-
-    txData.txParams.gasPrice = sendGasPrice || txGasPrice
-    txData.txParams.gas = sendGasLimit || txGasLimit
-  }
-
-=======
   const { gasPrice: sendGasPrice, gas: sendGasLimit } = props.send
   const {
     lastGasPrice,
@@ -525,7 +506,6 @@
   txData.txParams.gasPrice = sendGasPrice || forceGasMin || txGasPrice
   txData.txParams.gas = sendGasLimit || txGasLimit
 
->>>>>>> b0122be3
   // log.debug(`UI has defaulted to tx meta ${JSON.stringify(txData)}`)
   return txData
 }
