const Component = require('react').Component
const connect = require('react-redux').connect
const h = require('react-hyperscript')
const { withRouter } = require('react-router-dom')
const { compose } = require('recompose')
const inherits = require('util').inherits
const Identicon = require('./identicon')
// const AccountDropdowns = require('./dropdowns/index.js').AccountDropdowns
const copyToClipboard = require('copy-to-clipboard')
const actions = require('../actions')
const BalanceComponent = require('./balance-component')
const TokenList = require('./token-list')
const selectors = require('../selectors')
const { ADD_TOKEN_ROUTE } = require('../routes')

module.exports = compose(
  withRouter,
  connect(mapStateToProps, mapDispatchToProps)
)(WalletView)

function mapStateToProps (state) {

  return {
    network: state.metamask.network,
    sidebarOpen: state.appState.sidebarOpen,
    identities: state.metamask.identities,
    accounts: state.metamask.accounts,
    tokens: state.metamask.tokens,
    keyrings: state.metamask.keyrings,
    selectedAddress: selectors.getSelectedAddress(state),
    selectedIdentity: selectors.getSelectedIdentity(state),
    selectedAccount: selectors.getSelectedAccount(state),
    selectedTokenAddress: state.metamask.selectedTokenAddress,
  }
}

function mapDispatchToProps (dispatch) {
  return {
    showSendPage: () => dispatch(actions.showSendPage()),
    hideSidebar: () => dispatch(actions.hideSidebar()),
    unsetSelectedToken: () => dispatch(actions.setSelectedToken()),
    showAccountDetailModal: () => {
      dispatch(actions.showModal({ name: 'ACCOUNT_DETAILS' }))
    },
    showAddTokenPage: () => dispatch(actions.showAddTokenPage()),
  }
}

inherits(WalletView, Component)
function WalletView () {
  Component.call(this)
  this.state = {
    hasCopied: false,
  }
}

WalletView.prototype.renderWalletBalance = function () {
  const {
    selectedTokenAddress,
    selectedAccount,
    unsetSelectedToken,
    hideSidebar,
    sidebarOpen,
  } = this.props

  const selectedClass = selectedTokenAddress
    ? ''
    : 'wallet-balance-wrapper--active'
  const className = `flex-column wallet-balance-wrapper ${selectedClass}`

  return h('div', { className }, [
    h('div.wallet-balance',
      {
        onClick: () => {
          unsetSelectedToken()
          selectedTokenAddress && sidebarOpen && hideSidebar()
        },
      },
      [
        h(BalanceComponent, {
          balanceValue: selectedAccount ? selectedAccount.balance : '',
          style: {},
        }),
      ]
    ),
  ])
}

WalletView.prototype.render = function () {
  const {
    responsiveDisplayClassname,
    selectedAddress,
    selectedIdentity,
    keyrings,
    showAccountDetailModal,
    hideSidebar,
    history,
  } = this.props
  // temporary logs + fake extra wallets
  // console.log('walletview, selectedAccount:', selectedAccount)

  const keyring = keyrings.find((kr) => {
    return kr.accounts.includes(selectedAddress) ||
      kr.accounts.includes(selectedIdentity.address)
  })

  const type = keyring.type
  const isLoose = type !== 'HD Key Tree'

  return h('div.wallet-view.flex-column' + (responsiveDisplayClassname || ''), {
    style: {},
  }, [

    // TODO: Separate component: wallet account details
    h('div.flex-column.wallet-view-account-details', {
      style: {},
    }, [
      h('div.wallet-view__sidebar-close', {
        onClick: hideSidebar,
      }),

      h('div.wallet-view__keyring-label', isLoose ? 'IMPORTED' : ''),

      h('div.flex-column.flex-center.wallet-view__name-container', {
        style: { margin: '0 auto' },
        onClick: showAccountDetailModal,
      }, [
        h(Identicon, {
          diameter: 54,
          address: selectedAddress,
        }),

        h('span.account-name', {
          style: {},
        }, [
          selectedIdentity.name,
        ]),

        h('button.btn-clear.wallet-view__details-button', 'DETAILS'),
      ]),
    ]),


    h('div.wallet-view__address', {
      onClick: () => {
        copyToClipboard(selectedAddress)
        this.setState({ hasCopied: true })
        setTimeout(() => this.setState({ hasCopied: false }), 3000)
      },
    }, [
      this.state.hasCopied && 'Copied to Clipboard',
      !this.state.hasCopied && `${selectedAddress.slice(0, 4)}...${selectedAddress.slice(-4)}`,
      h('i.fa.fa-clipboard', { style: { marginLeft: '8px' } }),
    ]),

    this.renderWalletBalance(),

    h(TokenList),

<<<<<<< HEAD
    h('button.wallet-view__add-token-button', {
      onClick: () => history.push(ADD_TOKEN_ROUTE),
=======
    h('button.btn-clear.wallet-view__add-token-button', {
      onClick: () => {
        showAddTokenPage()
        hideSidebar()
      },
>>>>>>> b05d21b1
    }, 'Add Token'),
  ])
}

// TODO: Extra wallets, for dev testing. Remove when PRing to master.
// const extraWallet = h('div.flex-column.wallet-balance-wrapper', {}, [
//     h('div.wallet-balance', {}, [
//       h(BalanceComponent, {
//         balanceValue: selectedAccount.balance,
//         style: {},
//       }),
//     ]),
// ])<|MERGE_RESOLUTION|>--- conflicted
+++ resolved
@@ -157,16 +157,8 @@
 
     h(TokenList),
 
-<<<<<<< HEAD
-    h('button.wallet-view__add-token-button', {
+    h('button.btn-clear.wallet-view__add-token-button', {
       onClick: () => history.push(ADD_TOKEN_ROUTE),
-=======
-    h('button.btn-clear.wallet-view__add-token-button', {
-      onClick: () => {
-        showAddTokenPage()
-        hideSidebar()
-      },
->>>>>>> b05d21b1
     }, 'Add Token'),
   ])
 }
