const inherits = require('util').inherits
const Component = require('react').Component
const connect = require('react-redux').connect
const h = require('react-hyperscript')
const actions = require('./actions')
// init
const InitializeMenuScreen = require('./first-time/init-menu')
const NewKeyChainScreen = require('./new-keychain')
// unlock
const UnlockScreen = require('./unlock')
// accounts
<<<<<<< HEAD
const MainContainer = require('./main-container')
=======
const AccountDetailScreen = require('./account-detail')
>>>>>>> 50fc9c96
const SendTransactionScreen = require('./send')
const ConfirmTxScreen = require('./conf-tx')
// notice
const NoticeScreen = require('./components/notice')
const generateLostAccountsNotice = require('../lib/lost-accounts-notice')

// slideout menu
const WalletView = require('./components/wallet-view')
const SlideoutMenu = require('react-burger-menu').slide

// other views
const ConfigScreen = require('./config')
const AddTokenScreen = require('./add-token')
const Import = require('./accounts/import')
const InfoScreen = require('./info')
const Loading = require('./components/loading')
const SandwichExpando = require('sandwich-expando')
const Dropdown = require('./components/dropdown').Dropdown
const DropdownMenuItem = require('./components/dropdown').DropdownMenuItem
const NetworkIndicator = require('./components/network')
const BuyView = require('./components/buy-button-subview')
const QrView = require('./components/qr-code')
const HDCreateVaultComplete = require('./keychains/hd/create-vault-complete')
const HDRestoreVaultScreen = require('./keychains/hd/restore-vault')
const RevealSeedConfirmation = require('./keychains/hd/recover-seed/confirmation')
<<<<<<< HEAD
const ReactCSSTransitionGroup = require('react-addons-css-transition-group')
=======
const AccountDropdowns = require('./components/account-dropdowns').AccountDropdowns
>>>>>>> 50fc9c96

module.exports = connect(mapStateToProps, mapDispatchToProps)(App)

inherits(App, Component)
function App () { Component.call(this) }

function mapStateToProps (state) {
  const {
    identities,
    accounts,
    address,
  } = state.metamask
  const selected = address || Object.keys(accounts)[0]

  return {
    // state from plugin
    sidebarOpen: state.appState.sidebarOpen,
    isLoading: state.appState.isLoading,
    loadingMessage: state.appState.loadingMessage,
    noActiveNotices: state.metamask.noActiveNotices,
    isInitialized: state.metamask.isInitialized,
    isUnlocked: state.metamask.isUnlocked,
    currentView: state.appState.currentView,
    activeAddress: state.appState.activeAddress,
    transForward: state.appState.transForward,
    seedWords: state.metamask.seedWords,
    unapprovedTxs: state.metamask.unapprovedTxs,
    unapprovedMsgs: state.metamask.unapprovedMsgs,
    menuOpen: state.appState.menuOpen,
    network: state.metamask.network,
    provider: state.metamask.provider,
    forgottenPassword: state.appState.forgottenPassword,
    lastUnreadNotice: state.metamask.lastUnreadNotice,
    lostAccounts: state.metamask.lostAccounts,
    frequentRpcList: state.metamask.frequentRpcList || [],

    // state needed to get account dropdown temporarily rendering from app bar
    identities,
    selected,
  }
}

function mapDispatchToProps (dispatch) {
  return {
    hideSidebar: () => {dispatch(actions.hideSidebar())},
  }
}

App.prototype.render = function () {
  var props = this.props
  const { isLoading, loadingMessage, transForward, network, sidebarOpen } = props
  const isLoadingNetwork = network === 'loading' && props.currentView.name !== 'config'
  const loadMessage = loadingMessage || isLoadingNetwork ?
    `Connecting to ${this.getNetworkName()}` : null
  log.debug('Main ui render function')

  return (

    h('.flex-column.full-height', {
      style: {
        // Windows was showing a vertical scroll bar:
        overflowX: 'hidden',
        // TODO: check with dev who committed L75, see if this still happens, and whether auto is enough
        // overflowY: 'auto',
        position: 'relative',
        alignItems: 'center',
      },
    }, [

      // app bar
      this.renderAppBar(),

      // sidebar
      this.renderSidebar(),

      // network dropdown
      this.renderNetworkDropdown(),
      // this.renderDropdown(),

      h(Loading, {
        isLoading: isLoading || isLoadingNetwork,
        loadingMessage: loadMessage,
      }),

<<<<<<< HEAD
      // content
      this.renderPrimary(),
=======
      // panel content
      h('.app-primary' + (transForward ? '.from-right' : '.from-left'), {
        style: {
          width: '100%',
        },
      }, [
        this.renderPrimary(),
      ]),
>>>>>>> 50fc9c96
    ])
  )
}

App.prototype.renderSidebar = function() {
  // if (!this.props.sidebarOpen) {
  //   return null;
  // }

  return h('div', {
  }, [
    h('style', `
      .sidebar-enter {
        transition: transform 300ms ease-in-out;
        transform: translateX(-100%);
      }
      .sidebar-enter.sidebar-enter-active {
        transition: transform 300ms ease-in-out;
        transform: translateX(0%);
      }
      .sidebar-leave {
        transition: transform 200ms ease-out;
        transform: translateX(0%);
      }
      .sidebar-leave.sidebar-leave-active {
        transition: transform 200ms ease-out;
        transform: translateX(-100%);
      }
    `),

    h(ReactCSSTransitionGroup, {
      transitionName: 'sidebar',
      transitionEnterTimeout: 300,
      transitionLeaveTimeout: 200,
    }, [
      // content
      this.props.sidebarOpen ? h(WalletView, {
        responsiveDisplayClassname: '.sidebar',
        style: {},
      }) : undefined,

    ]),

    // overlay
    // TODO: add onClick for overlay to close sidebar
    this.props.sidebarOpen ? h('div.sidebar-overlay', {
      style: {},
      onClick: () => {
        this.props.hideSidebar()
      },
    }, []) : undefined,
  ])
}

App.prototype.renderAppBar = function () {
  if (window.METAMASK_UI_TYPE === 'notification') {
    return null
  }

  const props = this.props
  const state = this.state || {}
  const isNetworkMenuOpen = state.isNetworkMenuOpen || false

  return (

    h('.full-width', {
<<<<<<< HEAD
      style: {}
    }, [

      h('.app-header.flex-row.flex-space-between', {
        style: {},
=======
      height: '38px',
    }, [

      h('.app-header.flex-row.flex-space-between', {
        style: {
          alignItems: 'center',
          visibility: props.isUnlocked ? 'visible' : 'none',
          background: props.isUnlocked ? 'white' : 'none',
          height: '38px',
          position: 'relative',
          zIndex: 12,
        },
>>>>>>> 50fc9c96
      }, [

        h('div.left-menu-wrapper', {
          style: {},
        }, [
          // mini logo
          h('img', {
            height: 24,
            width: 24,
            src: '/images/icon-128.png',
          }),

          // metamask name
          h('h1', {
            style: {
              position: 'relative',
              left: '9px',
            },
          }, 'MetaMask'),

        ]),

        h('div.network-component-wrapper', {
          style: {},
        }, [
          // Network Indicator
          h(NetworkIndicator, {
            network: this.props.network,
            provider: this.props.provider,
            onClick: (event) => {
              event.preventDefault()
              event.stopPropagation()
              this.setState({ isNetworkMenuOpen: !isNetworkMenuOpen })
            },
          }),

<<<<<<< HEAD
=======
          props.isUnlocked && h(AccountDropdowns, {
            style: {},
            enableAccountsSelector: true,
            identities: this.props.identities,
            selected: this.props.selected,
            network: this.props.network,
          }, []),

          // hamburger
          props.isUnlocked && h(SandwichExpando, {
            className: 'sandwich-expando',
            width: 16,
            barHeight: 2,
            padding: 0,
            isOpen: state.isMainMenuOpen,
            color: 'rgb(247,146,30)',
            onClick: () => {
              this.setState({
                isMainMenuOpen: !state.isMainMenuOpen,
              })
            },
          }),
>>>>>>> 50fc9c96
        ]),
      ]),

    ])
  )
}

App.prototype.renderNetworkDropdown = function () {
  const props = this.props
  const { provider: { type: providerType, rpcTarget: activeNetwork } } = props
  const rpcList = props.frequentRpcList
  const state = this.state || {}
  const isOpen = state.isNetworkMenuOpen

  return h(Dropdown, {
<<<<<<< HEAD
=======
    useCssTransition: true,
>>>>>>> 50fc9c96
    isOpen,
    onClickOutside: (event) => {
      const { classList } = event.target
      const isNotToggleElement = [
        classList.contains('menu-icon'),
        classList.contains('network-name'),
        classList.contains('network-indicator'),
<<<<<<< HEAD
      ].filter(bool => bool).length === 0;
=======
      ].filter(bool => bool).length === 0
>>>>>>> 50fc9c96
      // classes from three constituent nodes of the toggle element

      if (isNotToggleElement) {
        this.setState({ isNetworkMenuOpen: false })
      }
    },
    zIndex: 11,
    style: {
      position: 'absolute',
<<<<<<< HEAD
      right: '2px',
      top: '38px',
=======
      left: '2px',
      top: '36px',
>>>>>>> 50fc9c96
    },
    innerStyle: {
      padding: '2px 16px 2px 0px',
    },
  }, [

    h(
      DropdownMenuItem,
      {
        key: 'main',
        closeMenu: () => this.setState({ isNetworkMenuOpen: !isOpen }),
        onClick: () => props.dispatch(actions.setProviderType('mainnet')),
<<<<<<< HEAD
=======
        style: {
          fontSize: '18px',
        },
>>>>>>> 50fc9c96
      },
      [
        h('.menu-icon.diamond'),
        'Main Ethereum Network',
        providerType === 'mainnet' ? h('.check', '✓') : null,
      ]
    ),

    h(
      DropdownMenuItem,
      {
        key: 'ropsten',
        closeMenu: () => this.setState({ isNetworkMenuOpen: !isOpen }),
        onClick: () => props.dispatch(actions.setProviderType('ropsten')),
<<<<<<< HEAD
=======
        style: {
          fontSize: '18px',
        },
>>>>>>> 50fc9c96
      },
      [
        h('.menu-icon.red-dot'),
        'Ropsten Test Network',
        providerType === 'ropsten' ? h('.check', '✓') : null,
      ]
    ),

    h(
      DropdownMenuItem,
      {
        key: 'kovan',
        closeMenu: () => this.setState({ isNetworkMenuOpen: !isOpen }),
        onClick: () => props.dispatch(actions.setProviderType('kovan')),
<<<<<<< HEAD
=======
        style: {
          fontSize: '18px',
        },
>>>>>>> 50fc9c96
      },
      [
        h('.menu-icon.hollow-diamond'),
        'Kovan Test Network',
        providerType === 'kovan' ? h('.check', '✓') : null,
      ]
    ),

    h(
      DropdownMenuItem,
      {
        key: 'rinkeby',
        closeMenu: () => this.setState({ isNetworkMenuOpen: !isOpen }),
        onClick: () => props.dispatch(actions.setProviderType('rinkeby')),
<<<<<<< HEAD
=======
        style: {
          fontSize: '18px',
        },
>>>>>>> 50fc9c96
      },
      [
        h('.menu-icon.golden-square'),
        'Rinkeby Test Network',
        providerType === 'rinkeby' ? h('.check', '✓') : null,
      ]
    ),

    h(
      DropdownMenuItem,
      {
        key: 'default',
        closeMenu: () => this.setState({ isNetworkMenuOpen: !isOpen }),
        onClick: () => props.dispatch(actions.setDefaultRpcTarget()),
<<<<<<< HEAD
=======
        style: {
          fontSize: '18px',
        },
>>>>>>> 50fc9c96
      },
      [
        h('i.fa.fa-question-circle.fa-lg.menu-icon'),
        'Localhost 8545',
        activeNetwork === 'http://localhost:8545' ? h('.check', '✓') : null,
      ]
    ),

    this.renderCustomOption(props.provider),
    this.renderCommonRpc(rpcList, props.provider),

    h(
      DropdownMenuItem,
      {
        closeMenu: () => this.setState({ isNetworkMenuOpen: !isOpen }),
        onClick: () => this.props.dispatch(actions.showConfigPage()),
<<<<<<< HEAD
=======
        style: {
          fontSize: '18px',
        },
>>>>>>> 50fc9c96
      },
      [
        h('i.fa.fa-question-circle.fa-lg.menu-icon'),
        'Custom RPC',
        activeNetwork === 'custom' ? h('.check', '✓') : null,
      ]
    ),

  ])
}

App.prototype.renderDropdown = function () {
  const state = this.state || {}
  const isOpen = state.isMainMenuOpen

  return h(Dropdown, {
<<<<<<< HEAD
    isOpen: isOpen,
    zIndex: 11,
    onClickOutside: (event) => {
      const { classList } = event.target
      const isNotToggleElement = !classList.contains('sandwich-expando')
      if (isNotToggleElement) {
=======
    useCssTransition: true,
    isOpen: isOpen,
    zIndex: 11,
    onClickOutside: (event) => {
      const classList = event.target.classList
      const parentClassList = event.target.parentElement.classList

      const isToggleElement = classList.contains('sandwich-expando') ||
        parentClassList.contains('sandwich-expando')

      if (isOpen && !isToggleElement) {
>>>>>>> 50fc9c96
        this.setState({ isMainMenuOpen: false })
      }
    },
    style: {
      position: 'absolute',
      right: '2px',
      top: '38px',
    },
    innerStyle: {},
  }, [
    h(DropdownMenuItem, {
      closeMenu: () => this.setState({ isMainMenuOpen: !isOpen }),
      onClick: () => { this.props.dispatch(actions.showConfigPage()) },
    }, 'Settings'),

    h(DropdownMenuItem, {
      closeMenu: () => this.setState({ isMainMenuOpen: !isOpen }),
      onClick: () => { this.props.dispatch(actions.lockMetamask()) },
    }, 'Lock'),

    h(DropdownMenuItem, {
      closeMenu: () => this.setState({ isMainMenuOpen: !isOpen }),
      onClick: () => { this.props.dispatch(actions.showInfoPage()) },
    }, 'Info/Help'),
  ])
}

App.prototype.renderBackButton = function (style, justArrow = false) {
  var props = this.props
  return (
    h('.flex-row', {
      key: 'leftArrow',
      style: style,
      onClick: () => props.dispatch(actions.goBackToInitView()),
    }, [
      h('i.fa.fa-arrow-left.cursor-pointer'),
      justArrow ? null : h('div.cursor-pointer', {
        style: {
          marginLeft: '3px',
        },
        onClick: () => props.dispatch(actions.goBackToInitView()),
      }, 'BACK'),
    ])
  )
}

App.prototype.renderPrimary = function () {
  log.debug('rendering primary')
  var props = this.props

  // notices
  if (!props.noActiveNotices) {
    log.debug('rendering notice screen for unread notices.')
    return h(NoticeScreen, {
      notice: props.lastUnreadNotice,
      key: 'NoticeScreen',
      onConfirm: () => props.dispatch(actions.markNoticeRead(props.lastUnreadNotice)),
    })
  } else if (props.lostAccounts && props.lostAccounts.length > 0) {
    log.debug('rendering notice screen for lost accounts view.')
    return h(NoticeScreen, {
      notice: generateLostAccountsNotice(props.lostAccounts),
      key: 'LostAccountsNotice',
      onConfirm: () => props.dispatch(actions.markAccountsFound()),
    })
  }

  if (props.seedWords) {
    log.debug('rendering seed words')
    return h(HDCreateVaultComplete, {key: 'HDCreateVaultComplete'})
  }

  // show initialize screen
  if (!props.isInitialized || props.forgottenPassword) {
    // show current view
    log.debug('rendering an initialize screen')
    switch (props.currentView.name) {

      case 'restoreVault':
        log.debug('rendering restore vault screen')
        return h(HDRestoreVaultScreen, {key: 'HDRestoreVaultScreen'})

      default:
        log.debug('rendering menu screen')
        return h(InitializeMenuScreen, {key: 'menuScreenInit'})
    }
  }

  // show unlock screen
  if (!props.isUnlocked) {
    return h(MainContainer, {
      currentViewName: props.currentView.name,
      isUnlocked: props.isUnlocked,
    })
  }

  // Note for @Zanibar - isUnlocked stays true.
  // console.log("props.isUnlocked", props.isUnlocked)
  // console.log("props.isUnlocked", props.currentView.name)

  // show current view
  switch (props.currentView.name) {

    case 'accountDetail':
      log.debug('rendering main container')
      return h(MainContainer, {key: 'account-detail'})

    case 'sendTransaction':
      log.debug('rendering send tx screen')
      return h(SendTransactionScreen, {key: 'send-transaction'})

    case 'newKeychain':
      log.debug('rendering new keychain screen')
      return h(NewKeyChainScreen, {key: 'new-keychain'})

    case 'confTx':
      log.debug('rendering confirm tx screen')
      return h(ConfirmTxScreen, {key: 'confirm-tx'})

    case 'add-token':
      log.debug('rendering add-token screen from unlock screen.')
      return h(AddTokenScreen, {key: 'add-token'})

    case 'config':
      log.debug('rendering config screen')
      return h(ConfigScreen, {key: 'config'})

    case 'import-menu':
      log.debug('rendering import screen')
      return h(Import, {key: 'import-menu'})

    case 'reveal-seed-conf':
      log.debug('rendering reveal seed confirmation screen')
      return h(RevealSeedConfirmation, {key: 'reveal-seed-conf'})

    case 'info':
      log.debug('rendering info screen')
      return h(InfoScreen, {key: 'info'})

    case 'buyEth':
      log.debug('rendering buy ether screen')
      return h(BuyView, {key: 'buyEthView'})

    case 'qr':
      log.debug('rendering show qr screen')
      return h('div', {
        style: {
          position: 'absolute',
          height: '100%',
          top: '0px',
          left: '0px',
        },
      }, [
        h('i.fa.fa-arrow-left.fa-lg.cursor-pointer.color-orange', {
          onClick: () => props.dispatch(actions.backToAccountDetail(props.activeAddress)),
          style: {
            marginLeft: '10px',
            marginTop: '50px',
          },
        }),
        h('div', {
          style: {
            position: 'absolute',
            left: '44px',
            width: '285px',
          },
        }, [
          h(QrView, {key: 'qr'}),
        ]),
      ])

    default:
      log.debug('rendering default, account detail screen')
      return h(MainContainer, {key: 'account-detail'})
  }
}

App.prototype.toggleMetamaskActive = function () {
  if (!this.props.isUnlocked) {
    // currently inactive: redirect to password box
    var passwordBox = document.querySelector('input[type=password]')
    if (!passwordBox) return
    passwordBox.focus()
  } else {
    // currently active: deactivate
    this.props.dispatch(actions.lockMetamask(false))
  }
}

App.prototype.renderCustomOption = function (provider) {
  const { rpcTarget, type } = provider
  const props = this.props

  if (type !== 'rpc') return null

  // Concatenate long URLs
  let label = rpcTarget
  if (rpcTarget.length > 31) {
    label = label.substr(0, 34) + '...'
  }

  switch (rpcTarget) {

    case 'http://localhost:8545':
      return null

    default:
      return h(
        DropdownMenuItem,
        {
          key: rpcTarget,
          onClick: () => props.dispatch(actions.setRpcTarget(rpcTarget)),
          closeMenu: () => this.setState({ isNetworkMenuOpen: false }),
        },
        [
          h('i.fa.fa-question-circle.fa-lg.menu-icon'),
          label,
          h('.check', '✓'),
        ]
      )
  }
}

App.prototype.getNetworkName = function () {
  const { provider } = this.props
  const providerName = provider.type

  let name

  if (providerName === 'mainnet') {
    name = 'Main Ethereum Network'
  } else if (providerName === 'ropsten') {
    name = 'Ropsten Test Network'
  } else if (providerName === 'kovan') {
    name = 'Kovan Test Network'
  } else if (providerName === 'rinkeby') {
    name = 'Rinkeby Test Network'
  } else {
    name = 'Unknown Private Network'
  }

  return name
}

App.prototype.renderCommonRpc = function (rpcList, provider) {
  const props = this.props
  const rpcTarget = provider.rpcTarget

  return rpcList.map((rpc) => {
    if ((rpc === 'http://localhost:8545') || (rpc === rpcTarget)) {
      return null
    } else {
<<<<<<< HEAD

=======
>>>>>>> 50fc9c96
      return h(
        DropdownMenuItem,
        {
          key: `common${rpc}`,
          closeMenu: () => this.setState({ isNetworkMenuOpen: false }),
          onClick: () => props.dispatch(actions.setRpcTarget(rpc)),
        },
        [
          h('i.fa.fa-question-circle.fa-lg.menu-icon'),
          rpc,
          rpcTarget === rpc ? h('.check', '✓') : null,
        ]
      )
    }
  })
}<|MERGE_RESOLUTION|>--- conflicted
+++ resolved
@@ -9,11 +9,7 @@
 // unlock
 const UnlockScreen = require('./unlock')
 // accounts
-<<<<<<< HEAD
 const MainContainer = require('./main-container')
-=======
-const AccountDetailScreen = require('./account-detail')
->>>>>>> 50fc9c96
 const SendTransactionScreen = require('./send')
 const ConfirmTxScreen = require('./conf-tx')
 // notice
@@ -22,7 +18,6 @@
 
 // slideout menu
 const WalletView = require('./components/wallet-view')
-const SlideoutMenu = require('react-burger-menu').slide
 
 // other views
 const ConfigScreen = require('./config')
@@ -39,11 +34,8 @@
 const HDCreateVaultComplete = require('./keychains/hd/create-vault-complete')
 const HDRestoreVaultScreen = require('./keychains/hd/restore-vault')
 const RevealSeedConfirmation = require('./keychains/hd/recover-seed/confirmation')
-<<<<<<< HEAD
 const ReactCSSTransitionGroup = require('react-addons-css-transition-group')
-=======
 const AccountDropdowns = require('./components/account-dropdowns').AccountDropdowns
->>>>>>> 50fc9c96
 
 module.exports = connect(mapStateToProps, mapDispatchToProps)(App)
 
@@ -128,19 +120,8 @@
         loadingMessage: loadMessage,
       }),
 
-<<<<<<< HEAD
       // content
       this.renderPrimary(),
-=======
-      // panel content
-      h('.app-primary' + (transForward ? '.from-right' : '.from-left'), {
-        style: {
-          width: '100%',
-        },
-      }, [
-        this.renderPrimary(),
-      ]),
->>>>>>> 50fc9c96
     ])
   )
 }
@@ -207,26 +188,11 @@
   return (
 
     h('.full-width', {
-<<<<<<< HEAD
       style: {}
     }, [
 
       h('.app-header.flex-row.flex-space-between', {
         style: {},
-=======
-      height: '38px',
-    }, [
-
-      h('.app-header.flex-row.flex-space-between', {
-        style: {
-          alignItems: 'center',
-          visibility: props.isUnlocked ? 'visible' : 'none',
-          background: props.isUnlocked ? 'white' : 'none',
-          height: '38px',
-          position: 'relative',
-          zIndex: 12,
-        },
->>>>>>> 50fc9c96
       }, [
 
         h('div.left-menu-wrapper', {
@@ -263,31 +229,6 @@
             },
           }),
 
-<<<<<<< HEAD
-=======
-          props.isUnlocked && h(AccountDropdowns, {
-            style: {},
-            enableAccountsSelector: true,
-            identities: this.props.identities,
-            selected: this.props.selected,
-            network: this.props.network,
-          }, []),
-
-          // hamburger
-          props.isUnlocked && h(SandwichExpando, {
-            className: 'sandwich-expando',
-            width: 16,
-            barHeight: 2,
-            padding: 0,
-            isOpen: state.isMainMenuOpen,
-            color: 'rgb(247,146,30)',
-            onClick: () => {
-              this.setState({
-                isMainMenuOpen: !state.isMainMenuOpen,
-              })
-            },
-          }),
->>>>>>> 50fc9c96
         ]),
       ]),
 
@@ -303,10 +244,7 @@
   const isOpen = state.isNetworkMenuOpen
 
   return h(Dropdown, {
-<<<<<<< HEAD
-=======
     useCssTransition: true,
->>>>>>> 50fc9c96
     isOpen,
     onClickOutside: (event) => {
       const { classList } = event.target
@@ -314,11 +252,7 @@
         classList.contains('menu-icon'),
         classList.contains('network-name'),
         classList.contains('network-indicator'),
-<<<<<<< HEAD
-      ].filter(bool => bool).length === 0;
-=======
       ].filter(bool => bool).length === 0
->>>>>>> 50fc9c96
       // classes from three constituent nodes of the toggle element
 
       if (isNotToggleElement) {
@@ -328,13 +262,8 @@
     zIndex: 11,
     style: {
       position: 'absolute',
-<<<<<<< HEAD
       right: '2px',
       top: '38px',
-=======
-      left: '2px',
-      top: '36px',
->>>>>>> 50fc9c96
     },
     innerStyle: {
       padding: '2px 16px 2px 0px',
@@ -347,12 +276,9 @@
         key: 'main',
         closeMenu: () => this.setState({ isNetworkMenuOpen: !isOpen }),
         onClick: () => props.dispatch(actions.setProviderType('mainnet')),
-<<<<<<< HEAD
-=======
         style: {
           fontSize: '18px',
         },
->>>>>>> 50fc9c96
       },
       [
         h('.menu-icon.diamond'),
@@ -367,12 +293,9 @@
         key: 'ropsten',
         closeMenu: () => this.setState({ isNetworkMenuOpen: !isOpen }),
         onClick: () => props.dispatch(actions.setProviderType('ropsten')),
-<<<<<<< HEAD
-=======
         style: {
           fontSize: '18px',
         },
->>>>>>> 50fc9c96
       },
       [
         h('.menu-icon.red-dot'),
@@ -387,12 +310,9 @@
         key: 'kovan',
         closeMenu: () => this.setState({ isNetworkMenuOpen: !isOpen }),
         onClick: () => props.dispatch(actions.setProviderType('kovan')),
-<<<<<<< HEAD
-=======
         style: {
           fontSize: '18px',
         },
->>>>>>> 50fc9c96
       },
       [
         h('.menu-icon.hollow-diamond'),
@@ -407,12 +327,9 @@
         key: 'rinkeby',
         closeMenu: () => this.setState({ isNetworkMenuOpen: !isOpen }),
         onClick: () => props.dispatch(actions.setProviderType('rinkeby')),
-<<<<<<< HEAD
-=======
         style: {
           fontSize: '18px',
         },
->>>>>>> 50fc9c96
       },
       [
         h('.menu-icon.golden-square'),
@@ -427,12 +344,9 @@
         key: 'default',
         closeMenu: () => this.setState({ isNetworkMenuOpen: !isOpen }),
         onClick: () => props.dispatch(actions.setDefaultRpcTarget()),
-<<<<<<< HEAD
-=======
         style: {
           fontSize: '18px',
         },
->>>>>>> 50fc9c96
       },
       [
         h('i.fa.fa-question-circle.fa-lg.menu-icon'),
@@ -449,12 +363,9 @@
       {
         closeMenu: () => this.setState({ isNetworkMenuOpen: !isOpen }),
         onClick: () => this.props.dispatch(actions.showConfigPage()),
-<<<<<<< HEAD
-=======
         style: {
           fontSize: '18px',
         },
->>>>>>> 50fc9c96
       },
       [
         h('i.fa.fa-question-circle.fa-lg.menu-icon'),
@@ -471,14 +382,6 @@
   const isOpen = state.isMainMenuOpen
 
   return h(Dropdown, {
-<<<<<<< HEAD
-    isOpen: isOpen,
-    zIndex: 11,
-    onClickOutside: (event) => {
-      const { classList } = event.target
-      const isNotToggleElement = !classList.contains('sandwich-expando')
-      if (isNotToggleElement) {
-=======
     useCssTransition: true,
     isOpen: isOpen,
     zIndex: 11,
@@ -490,7 +393,6 @@
         parentClassList.contains('sandwich-expando')
 
       if (isOpen && !isToggleElement) {
->>>>>>> 50fc9c96
         this.setState({ isMainMenuOpen: false })
       }
     },
@@ -743,10 +645,6 @@
     if ((rpc === 'http://localhost:8545') || (rpc === rpcTarget)) {
       return null
     } else {
-<<<<<<< HEAD
-
-=======
->>>>>>> 50fc9c96
       return h(
         DropdownMenuItem,
         {
