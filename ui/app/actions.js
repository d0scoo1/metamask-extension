const abi = require('human-standard-token-abi')
const getBuyEthUrl = require('../../app/scripts/lib/buy-eth-url')
const { getTokenAddressFromTokenObject } = require('./util')
const ethUtil = require('ethereumjs-util')

var actions = {
  _setBackgroundConnection: _setBackgroundConnection,

  GO_HOME: 'GO_HOME',
  goHome: goHome,
  // modal state
  MODAL_OPEN: 'UI_MODAL_OPEN',
  MODAL_CLOSE: 'UI_MODAL_CLOSE',
  showModal: showModal,
  hideModal: hideModal,
  // sidebar state
  SIDEBAR_OPEN: 'UI_SIDEBAR_OPEN',
  SIDEBAR_CLOSE: 'UI_SIDEBAR_CLOSE',
  showSidebar: showSidebar,
  hideSidebar: hideSidebar,
  // network dropdown open
  NETWORK_DROPDOWN_OPEN: 'UI_NETWORK_DROPDOWN_OPEN',
  NETWORK_DROPDOWN_CLOSE: 'UI_NETWORK_DROPDOWN_CLOSE',
  showNetworkDropdown: showNetworkDropdown,
  hideNetworkDropdown: hideNetworkDropdown,
  // menu state
  getNetworkStatus: 'getNetworkStatus',
  // transition state
  TRANSITION_FORWARD: 'TRANSITION_FORWARD',
  TRANSITION_BACKWARD: 'TRANSITION_BACKWARD',
  transitionForward,
  transitionBackward,
  // remote state
  UPDATE_METAMASK_STATE: 'UPDATE_METAMASK_STATE',
  updateMetamaskState: updateMetamaskState,
  // notices
  MARK_NOTICE_READ: 'MARK_NOTICE_READ',
  markNoticeRead: markNoticeRead,
  SHOW_NOTICE: 'SHOW_NOTICE',
  showNotice: showNotice,
  CLEAR_NOTICES: 'CLEAR_NOTICES',
  clearNotices: clearNotices,
  markAccountsFound,
  // intialize screen
  CREATE_NEW_VAULT_IN_PROGRESS: 'CREATE_NEW_VAULT_IN_PROGRESS',
  SHOW_CREATE_VAULT: 'SHOW_CREATE_VAULT',
  SHOW_RESTORE_VAULT: 'SHOW_RESTORE_VAULT',
  FORGOT_PASSWORD: 'FORGOT_PASSWORD',
  forgotPassword: forgotPassword,
  SHOW_INIT_MENU: 'SHOW_INIT_MENU',
  SHOW_NEW_VAULT_SEED: 'SHOW_NEW_VAULT_SEED',
  SHOW_INFO_PAGE: 'SHOW_INFO_PAGE',
  SHOW_IMPORT_PAGE: 'SHOW_IMPORT_PAGE',
  SHOW_NEW_ACCOUNT_PAGE: 'SHOW_NEW_ACCOUNT_PAGE',
  SET_NEW_ACCOUNT_FORM: 'SET_NEW_ACCOUNT_FORM',
  unlockMetamask: unlockMetamask,
  unlockFailed: unlockFailed,
  showCreateVault: showCreateVault,
  showRestoreVault: showRestoreVault,
  showInitializeMenu: showInitializeMenu,
  showImportPage,
  showNewAccountPage,
  setNewAccountForm,
  createNewVaultAndKeychain: createNewVaultAndKeychain,
  createNewVaultAndRestore: createNewVaultAndRestore,
  createNewVaultInProgress: createNewVaultInProgress,
  addNewKeyring,
  importNewAccount,
  addNewAccount,
  NEW_ACCOUNT_SCREEN: 'NEW_ACCOUNT_SCREEN',
  navigateToNewAccountScreen,
  showNewVaultSeed: showNewVaultSeed,
  showInfoPage: showInfoPage,
  // seed recovery actions
  REVEAL_SEED_CONFIRMATION: 'REVEAL_SEED_CONFIRMATION',
  revealSeedConfirmation: revealSeedConfirmation,
  requestRevealSeed: requestRevealSeed,
  // unlock screen
  UNLOCK_IN_PROGRESS: 'UNLOCK_IN_PROGRESS',
  UNLOCK_FAILED: 'UNLOCK_FAILED',
  UNLOCK_METAMASK: 'UNLOCK_METAMASK',
  LOCK_METAMASK: 'LOCK_METAMASK',
  tryUnlockMetamask: tryUnlockMetamask,
  lockMetamask: lockMetamask,
  unlockInProgress: unlockInProgress,
  // error handling
  displayWarning: displayWarning,
  DISPLAY_WARNING: 'DISPLAY_WARNING',
  HIDE_WARNING: 'HIDE_WARNING',
  hideWarning: hideWarning,
  // accounts screen
  SET_SELECTED_ACCOUNT: 'SET_SELECTED_ACCOUNT',
  SET_SELECTED_TOKEN: 'SET_SELECTED_TOKEN',
  setSelectedToken,
  SHOW_ACCOUNT_DETAIL: 'SHOW_ACCOUNT_DETAIL',
  SHOW_ACCOUNTS_PAGE: 'SHOW_ACCOUNTS_PAGE',
  SHOW_CONF_TX_PAGE: 'SHOW_CONF_TX_PAGE',
  SHOW_CONF_MSG_PAGE: 'SHOW_CONF_MSG_PAGE',
  SET_CURRENT_FIAT: 'SET_CURRENT_FIAT',
  setCurrentCurrency: setCurrentCurrency,
  setCurrentAccountTab,
  // account detail screen
  SHOW_SEND_PAGE: 'SHOW_SEND_PAGE',
  showSendPage: showSendPage,
  SHOW_SEND_TOKEN_PAGE: 'SHOW_SEND_TOKEN_PAGE',
  showSendTokenPage,
  ADD_TO_ADDRESS_BOOK: 'ADD_TO_ADDRESS_BOOK',
  addToAddressBook: addToAddressBook,
  REQUEST_ACCOUNT_EXPORT: 'REQUEST_ACCOUNT_EXPORT',
  requestExportAccount: requestExportAccount,
  EXPORT_ACCOUNT: 'EXPORT_ACCOUNT',
  exportAccount: exportAccount,
  SHOW_PRIVATE_KEY: 'SHOW_PRIVATE_KEY',
  showPrivateKey: showPrivateKey,
  exportAccountComplete,
  SAVE_ACCOUNT_LABEL: 'SAVE_ACCOUNT_LABEL',
  saveAccountLabel: saveAccountLabel,
  // tx conf screen
  COMPLETED_TX: 'COMPLETED_TX',
  TRANSACTION_ERROR: 'TRANSACTION_ERROR',
  NEXT_TX: 'NEXT_TX',
  PREVIOUS_TX: 'PREV_TX',
  EDIT_TX: 'EDIT_TX',
  signMsg: signMsg,
  cancelMsg: cancelMsg,
  signPersonalMsg,
  cancelPersonalMsg,
  signTypedMsg,
  cancelTypedMsg,
  sendTx: sendTx,
  signTx: signTx,
  signTokenTx: signTokenTx,
  updateTransaction,
  updateAndApproveTx,
  cancelTx: cancelTx,
  completedTx: completedTx,
  txError: txError,
  nextTx: nextTx,
  editTx,
  previousTx: previousTx,
  cancelAllTx: cancelAllTx,
  viewPendingTx: viewPendingTx,
  VIEW_PENDING_TX: 'VIEW_PENDING_TX',
  updateTransactionParams,
  UPDATE_TRANSACTION_PARAMS: 'UPDATE_TRANSACTION_PARAMS',
  // send screen
  estimateGas,
  getGasPrice,
  UPDATE_GAS_LIMIT: 'UPDATE_GAS_LIMIT',
  UPDATE_GAS_PRICE: 'UPDATE_GAS_PRICE',
  UPDATE_GAS_TOTAL: 'UPDATE_GAS_TOTAL',
  UPDATE_SEND_FROM: 'UPDATE_SEND_FROM',
  UPDATE_SEND_TOKEN_BALANCE: 'UPDATE_SEND_TOKEN_BALANCE',
  UPDATE_SEND_TO: 'UPDATE_SEND_TO',
  UPDATE_SEND_AMOUNT: 'UPDATE_SEND_AMOUNT',
  UPDATE_SEND_MEMO: 'UPDATE_SEND_MEMO',
  UPDATE_SEND_ERRORS: 'UPDATE_SEND_ERRORS',
  UPDATE_MAX_MODE: 'UPDATE_MAX_MODE',
  UPDATE_SEND: 'UPDATE_SEND',
  CLEAR_SEND: 'CLEAR_SEND',
  updateGasLimit,
  updateGasPrice,
  updateGasTotal,
  updateSendTokenBalance,
  updateSendFrom,
  updateSendTo,
  updateSendAmount,
  updateSendMemo,
  updateSendErrors,
  setMaxModeTo,
  updateSend,
  clearSend,
  setSelectedAddress,
  // app messages
  confirmSeedWords: confirmSeedWords,
  showAccountDetail: showAccountDetail,
  BACK_TO_ACCOUNT_DETAIL: 'BACK_TO_ACCOUNT_DETAIL',
  backToAccountDetail: backToAccountDetail,
  showAccountsPage: showAccountsPage,
  showConfTxPage: showConfTxPage,
  // config screen
  SHOW_CONFIG_PAGE: 'SHOW_CONFIG_PAGE',
  SET_RPC_TARGET: 'SET_RPC_TARGET',
  SET_DEFAULT_RPC_TARGET: 'SET_DEFAULT_RPC_TARGET',
  SET_PROVIDER_TYPE: 'SET_PROVIDER_TYPE',
  showConfigPage,
  SHOW_ADD_TOKEN_PAGE: 'SHOW_ADD_TOKEN_PAGE',
  showAddTokenPage,
  addToken,
  addTokens,
  removeToken,
  updateTokens,
  UPDATE_TOKENS: 'UPDATE_TOKENS',
  setRpcTarget: setRpcTarget,
  setProviderType: setProviderType,
  updateProviderType,
  // loading overlay
  SHOW_LOADING: 'SHOW_LOADING_INDICATION',
  HIDE_LOADING: 'HIDE_LOADING_INDICATION',
  showLoadingIndication: showLoadingIndication,
  hideLoadingIndication: hideLoadingIndication,
  // buy Eth with coinbase
  onboardingBuyEthView,
  ONBOARDING_BUY_ETH_VIEW: 'ONBOARDING_BUY_ETH_VIEW',
  BUY_ETH: 'BUY_ETH',
  buyEth: buyEth,
  buyEthView: buyEthView,
  buyWithShapeShift,
  BUY_ETH_VIEW: 'BUY_ETH_VIEW',
  COINBASE_SUBVIEW: 'COINBASE_SUBVIEW',
  coinBaseSubview: coinBaseSubview,
  SHAPESHIFT_SUBVIEW: 'SHAPESHIFT_SUBVIEW',
  shapeShiftSubview: shapeShiftSubview,
  UPDATE_TOKEN_EXCHANGE_RATE: 'UPDATE_TOKEN_EXCHANGE_RATE',
  updateTokenExchangeRate,
  PAIR_UPDATE: 'PAIR_UPDATE',
  pairUpdate: pairUpdate,
  coinShiftRquest: coinShiftRquest,
  SHOW_SUB_LOADING_INDICATION: 'SHOW_SUB_LOADING_INDICATION',
  showSubLoadingIndication: showSubLoadingIndication,
  HIDE_SUB_LOADING_INDICATION: 'HIDE_SUB_LOADING_INDICATION',
  hideSubLoadingIndication: hideSubLoadingIndication,
// QR STUFF:
  SHOW_QR: 'SHOW_QR',
  showQrView: showQrView,
  reshowQrCode: reshowQrCode,
  SHOW_QR_VIEW: 'SHOW_QR_VIEW',
// FORGOT PASSWORD:
  BACK_TO_INIT_MENU: 'BACK_TO_INIT_MENU',
  goBackToInitView: goBackToInitView,
  RECOVERY_IN_PROGRESS: 'RECOVERY_IN_PROGRESS',
  BACK_TO_UNLOCK_VIEW: 'BACK_TO_UNLOCK_VIEW',
  backToUnlockView: backToUnlockView,
  // SHOWING KEYCHAIN
  SHOW_NEW_KEYCHAIN: 'SHOW_NEW_KEYCHAIN',
  showNewKeychain: showNewKeychain,

  callBackgroundThenUpdate,
  forceUpdateMetamaskState,

  TOGGLE_ACCOUNT_MENU: 'TOGGLE_ACCOUNT_MENU',
  toggleAccountMenu,

  useEtherscanProvider,

  SET_USE_BLOCKIE: 'SET_USE_BLOCKIE',
  setUseBlockie,

  // Feature Flags
  setFeatureFlag,
  updateFeatureFlags,
  UPDATE_FEATURE_FLAGS: 'UPDATE_FEATURE_FLAGS',

  // Network
  setNetworkEndpoints,
  updateNetworkEndpointType,
  UPDATE_NETWORK_ENDPOINT_TYPE: 'UPDATE_NETWORK_ENDPOINT_TYPE',

  retryTransaction,
}

module.exports = actions

var background = null
function _setBackgroundConnection (backgroundConnection) {
  background = backgroundConnection
}

function goHome () {
  return {
    type: actions.GO_HOME,
  }
}

// async actions

function tryUnlockMetamask (password) {
  return (dispatch) => {
    dispatch(actions.showLoadingIndication())
    dispatch(actions.unlockInProgress())
    log.debug(`background.submitPassword`)

    return new Promise((resolve, reject) => {
      background.submitPassword(password, err => {
        dispatch(actions.hideLoadingIndication())

        if (err) {
          reject(err)
        } else {
          dispatch(actions.transitionForward())
          return forceUpdateMetamaskState(dispatch).then(resolve)
        }
      })
    })
  }
}

function transitionForward () {
  return {
    type: this.TRANSITION_FORWARD,
  }
}

function transitionBackward () {
  return {
    type: this.TRANSITION_BACKWARD,
  }
}

function confirmSeedWords () {
  return dispatch => {
    dispatch(actions.showLoadingIndication())
    log.debug(`background.clearSeedWordCache`)
    return new Promise((resolve, reject) => {
      background.clearSeedWordCache((err, account) => {
        dispatch(actions.hideLoadingIndication())
        if (err) {
          dispatch(actions.displayWarning(err.message))
          return reject(err)
        }

        log.info('Seed word cache cleared. ' + account)
        dispatch(actions.showAccountsPage())
        resolve(account)
      })
    })
  }
}

function createNewVaultAndRestore (password, seed) {
  return (dispatch) => {
    dispatch(actions.showLoadingIndication())
    log.debug(`background.createNewVaultAndRestore`)

    return new Promise((resolve, reject) => {
      background.createNewVaultAndRestore(password, seed, (err) => {

        dispatch(actions.hideLoadingIndication())

        if (err) {
          dispatch(actions.displayWarning(err.message))
          return reject(err)
        }

        dispatch(actions.showAccountsPage())
        resolve()
      })
    })
  }
}

function createNewVaultAndKeychain (password) {
  return (dispatch) => {
    dispatch(actions.showLoadingIndication())
    log.debug(`background.createNewVaultAndKeychain`)

    return new Promise((resolve, reject) => {
      background.createNewVaultAndKeychain(password, (err) => {
        if (err) {
          dispatch(actions.displayWarning(err.message))
          return reject(err)
        }
        log.debug(`background.placeSeedWords`)

        background.placeSeedWords((err) => {
          if (err) {
            dispatch(actions.displayWarning(err.message))
            return reject(err)
          }
          dispatch(actions.hideLoadingIndication())
          forceUpdateMetamaskState(dispatch).then(resolve)
        })
      })
    })

  }
}

function revealSeedConfirmation () {
  return {
    type: this.REVEAL_SEED_CONFIRMATION,
  }
}

function requestRevealSeed (password) {
  return (dispatch) => {
    dispatch(actions.showLoadingIndication())
    log.debug(`background.submitPassword`)
    background.submitPassword(password, (err) => {
      if (err) {
        return dispatch(actions.displayWarning(err.message))
      }
      log.debug(`background.placeSeedWords`)
      background.placeSeedWords((err, result) => {
        if (err) return dispatch(actions.displayWarning(err.message))
        dispatch(actions.hideLoadingIndication())
        dispatch(actions.showNewVaultSeed(result))
      })
    })
  }
}

function addNewKeyring (type, opts) {
  return (dispatch) => {
    dispatch(actions.showLoadingIndication())
    log.debug(`background.addNewKeyring`)
    background.addNewKeyring(type, opts, (err) => {
      dispatch(actions.hideLoadingIndication())
      if (err) return dispatch(actions.displayWarning(err.message))
      dispatch(actions.showAccountsPage())
    })
  }
}

function importNewAccount (strategy, args) {
  return (dispatch) => {
    dispatch(actions.showLoadingIndication('This may take a while, be patient.'))
    log.debug(`background.importAccountWithStrategy`)
    return new Promise((resolve, reject) => {
      background.importAccountWithStrategy(strategy, args, (err) => {
        if (err) {
          dispatch(actions.displayWarning(err.message))
          return reject(err)
        }
        log.debug(`background.getState`)
        background.getState((err, newState) => {
          dispatch(actions.hideLoadingIndication())
          if (err) {
            dispatch(actions.displayWarning(err.message))
            return reject(err)
          }
          dispatch(actions.updateMetamaskState(newState))
          dispatch({
            type: actions.SHOW_ACCOUNT_DETAIL,
            value: newState.selectedAddress,
          })
          resolve(newState)
        })
      })
    })
  }
}

function navigateToNewAccountScreen () {
  return {
    type: this.NEW_ACCOUNT_SCREEN,
  }
}

function addNewAccount () {
  log.debug(`background.addNewAccount`)
  return (dispatch, getState) => {
    const oldIdentities = getState().metamask.identities
    dispatch(actions.showLoadingIndication())
    return new Promise((resolve, reject) => {
      background.addNewAccount((err, { identities: newIdentities}) => {
        if (err) {
          dispatch(actions.displayWarning(err.message))
          return reject(err)
        }
        const newAccountAddress = Object.keys(newIdentities).find(address => !oldIdentities[address])

        dispatch(actions.hideLoadingIndication())

        forceUpdateMetamaskState(dispatch)
        return resolve(newAccountAddress)
      })
    })
  }
}

function showInfoPage () {
  return {
    type: actions.SHOW_INFO_PAGE,
  }
}

function setCurrentCurrency (currencyCode) {
  return (dispatch) => {
    dispatch(actions.showLoadingIndication())
    log.debug(`background.setCurrentCurrency`)
    background.setCurrentCurrency(currencyCode, (err, data) => {
      dispatch(actions.hideLoadingIndication())
      if (err) {
        log.error(err.stack)
        return dispatch(actions.displayWarning(err.message))
      }
      dispatch({
        type: actions.SET_CURRENT_FIAT,
        value: {
          currentCurrency: data.currentCurrency,
          conversionRate: data.conversionRate,
          conversionDate: data.conversionDate,
        },
      })
    })
  }
}

function signMsg (msgData) {
  log.debug('action - signMsg')
  return (dispatch) => {
    dispatch(actions.showLoadingIndication())

    return new Promise((resolve, reject) => {
      log.debug(`actions calling background.signMessage`)
      background.signMessage(msgData, (err, newState) => {
        log.debug('signMessage called back')
        dispatch(actions.updateMetamaskState(newState))
        dispatch(actions.hideLoadingIndication())

        if (err) {
          log.error(err)
          dispatch(actions.displayWarning(err.message))
          return reject(err)
        }

        dispatch(actions.completedTx(msgData.metamaskId))
        return resolve(msgData)
      })
    })
  }
}

function signPersonalMsg (msgData) {
  log.debug('action - signPersonalMsg')
  return dispatch => {
    dispatch(actions.showLoadingIndication())

    return new Promise((resolve, reject) => {
      log.debug(`actions calling background.signPersonalMessage`)
      background.signPersonalMessage(msgData, (err, newState) => {
        log.debug('signPersonalMessage called back')
        dispatch(actions.updateMetamaskState(newState))
        dispatch(actions.hideLoadingIndication())

        if (err) {
          log.error(err)
          dispatch(actions.displayWarning(err.message))
          return reject(err)
        }

        dispatch(actions.completedTx(msgData.metamaskId))
        return resolve(msgData)
      })
    })
  }
}

function signTypedMsg (msgData) {
  log.debug('action - signTypedMsg')
  return (dispatch) => {
    dispatch(actions.showLoadingIndication())

    return new Promise((resolve, reject) => {
      log.debug(`actions calling background.signTypedMessage`)
      background.signTypedMessage(msgData, (err, newState) => {
        log.debug('signTypedMessage called back')
        dispatch(actions.updateMetamaskState(newState))
        dispatch(actions.hideLoadingIndication())

        if (err) {
          log.error(err)
          dispatch(actions.displayWarning(err.message))
          return reject(err)
        }

        dispatch(actions.completedTx(msgData.metamaskId))
        return resolve(msgData)
      })
    })
  }
}

function signTx (txData) {
  return (dispatch) => {
    dispatch(actions.showLoadingIndication())
    global.ethQuery.sendTransaction(txData, (err, data) => {
      dispatch(actions.hideLoadingIndication())
      if (err) return dispatch(actions.displayWarning(err.message))
      dispatch(actions.hideWarning())
    })
    dispatch(actions.showConfTxPage({}))
  }
}

function estimateGas (params = {}) {
  return (dispatch) => {
    return new Promise((resolve, reject) => {
      global.ethQuery.estimateGas(params, (err, data) => {
        if (err) {
          dispatch(actions.displayWarning(err.message))
          return reject(err)
        }
        dispatch(actions.hideWarning())
        dispatch(actions.updateGasLimit(data))
        return resolve(data)
      })
    })
  }
}

function updateGasLimit (gasLimit) {
  return {
    type: actions.UPDATE_GAS_LIMIT,
    value: gasLimit,
  }
}

function getGasPrice () {
  return (dispatch) => {
    return new Promise((resolve, reject) => {
      global.ethQuery.gasPrice((err, data) => {
        if (err) {
          dispatch(actions.displayWarning(err.message))
          return reject(err)
        }
        dispatch(actions.hideWarning())
        dispatch(actions.updateGasPrice(data))
        return resolve(data)
      })
    })
  }
}

function updateGasPrice (gasPrice) {
  return {
    type: actions.UPDATE_GAS_PRICE,
    value: gasPrice,
  }
}

function updateGasTotal (gasTotal) {
  return {
    type: actions.UPDATE_GAS_TOTAL,
    value: gasTotal,
  }
}

function updateSendTokenBalance (tokenBalance) {
  return {
    type: actions.UPDATE_SEND_TOKEN_BALANCE,
    value: tokenBalance,
  }
}

function updateSendFrom (from) {
  return {
    type: actions.UPDATE_SEND_FROM,
    value: from,
  }
}

function updateSendTo (to) {
  return {
    type: actions.UPDATE_SEND_TO,
    value: to,
  }
}

function updateSendAmount (amount) {
  return {
    type: actions.UPDATE_SEND_AMOUNT,
    value: amount,
  }
}

function updateSendMemo (memo) {
  return {
    type: actions.UPDATE_SEND_MEMO,
    value: memo,
  }
}

function updateSendErrors (error) {
  return {
    type: actions.UPDATE_SEND_ERRORS,
    value: error,
  }
}

function setMaxModeTo (bool) {
  return {
    type: actions.UPDATE_MAX_MODE,
    value: bool,
  }
}

function updateSend (newSend) {
  return {
    type: actions.UPDATE_SEND,
    value: newSend,
  }
}

function clearSend () {
  return {
    type: actions.CLEAR_SEND,
  }
}


function sendTx (txData) {
  log.info(`actions - sendTx: ${JSON.stringify(txData.txParams)}`)
  return (dispatch) => {
    log.debug(`actions calling background.approveTransaction`)
    background.approveTransaction(txData.id, (err) => {
      if (err) {
        dispatch(actions.txError(err))
        return log.error(err.message)
      }
      dispatch(actions.completedTx(txData.id))
    })
  }
}

function signTokenTx (tokenAddress, toAddress, amount, txData) {
  return dispatch => {
    dispatch(actions.showLoadingIndication())
    const token = global.eth.contract(abi).at(tokenAddress)
    token.transfer(toAddress, ethUtil.addHexPrefix(amount), txData)
      .catch(err => {
        dispatch(actions.hideLoadingIndication())
        dispatch(actions.displayWarning(err.message))
      })
    dispatch(actions.showConfTxPage({}))
  }
}

function updateTransaction (txData) {
  log.info('actions: updateTx: ' + JSON.stringify(txData))
  return (dispatch) => {
    log.debug(`actions calling background.updateTx`)
    background.updateTransaction(txData, (err) => {
      dispatch(actions.hideLoadingIndication())
      dispatch(actions.updateTransactionParams(txData.id, txData.txParams))
      if (err) {
        dispatch(actions.txError(err))
        dispatch(actions.goHome())
        return log.error(err.message)
      }
      dispatch(actions.showConfTxPage({ id: txData.id }))
    })
  }
}

function updateAndApproveTx (txData) {
  log.info('actions: updateAndApproveTx: ' + JSON.stringify(txData))
  return (dispatch) => {
    log.debug(`actions calling background.updateAndApproveTx`)

    return new Promise((resolve, reject) => {
      background.updateAndApproveTransaction(txData, err => {
        dispatch(actions.hideLoadingIndication())
        dispatch(actions.updateTransactionParams(txData.id, txData.txParams))
        dispatch(actions.clearSend())

        if (err) {
          dispatch(actions.txError(err))
          dispatch(actions.goHome())
          log.error(err.message)
          reject(err)
        }

        dispatch(actions.completedTx(txData.id))
        resolve(txData)
      })
    })
  }
}

function completedTx (id) {
  return {
    type: actions.COMPLETED_TX,
    value: id,
  }
}

function updateTransactionParams (id, txParams) {
  return {
    type: actions.UPDATE_TRANSACTION_PARAMS,
    id,
    value: txParams,
  }
}

function txError (err) {
  return {
    type: actions.TRANSACTION_ERROR,
    message: err.message,
  }
}

function cancelMsg (msgData) {
  return dispatch => {
    dispatch(actions.showLoadingIndication())

    return new Promise((resolve, reject) => {
      log.debug(`background.cancelMessage`)
      background.cancelMessage(msgData.id, (err, newState) => {
        dispatch(actions.updateMetamaskState(newState))
        dispatch(actions.hideLoadingIndication())

        if (err) {
          return reject(err)
        }

        dispatch(actions.completedTx(msgData.id))
        return resolve(msgData)
      })
    })
  }
}

function cancelPersonalMsg (msgData) {
  return dispatch => {
    dispatch(actions.showLoadingIndication())

    return new Promise((resolve, reject) => {
      const id = msgData.id
      background.cancelPersonalMessage(id, (err, newState) => {
        dispatch(actions.updateMetamaskState(newState))
        dispatch(actions.hideLoadingIndication())

        if (err) {
          return reject(err)
        }

        dispatch(actions.completedTx(id))
        return resolve(msgData)
      })
    })
  }
}

function cancelTypedMsg (msgData) {
  return dispatch => {
    dispatch(actions.showLoadingIndication())

    return new Promise((resolve, reject) => {
      const id = msgData.id
      background.cancelTypedMessage(id, (err, newState) => {
        dispatch(actions.updateMetamaskState(newState))
        dispatch(actions.hideLoadingIndication())

        if (err) {
          return reject(err)
        }

        dispatch(actions.completedTx(id))
        return resolve(msgData)
      })
    })
  }
}

function cancelTx (txData) {
  return dispatch => {
    log.debug(`background.cancelTransaction`)
<<<<<<< HEAD
    return new Promise((resolve, reject) => {
      background.cancelTransaction(txData.id, () => {
        dispatch(actions.completedTx(txData.id))
        resolve(txData)
      })
=======
    background.cancelTransaction(txData.id, () => {
      dispatch(actions.clearSend())
      dispatch(actions.completedTx(txData.id))
>>>>>>> b05d21b1
    })
  }
}

function cancelAllTx (txsData) {
  return (dispatch) => {
    txsData.forEach((txData, i) => {
      background.cancelTransaction(txData.id, () => {
        dispatch(actions.completedTx(txData.id))
        i === txsData.length - 1 ? dispatch(actions.goHome()) : null
      })
    })
  }
}
//
// initialize screen
//

function showCreateVault () {
  return {
    type: actions.SHOW_CREATE_VAULT,
  }
}

function showRestoreVault () {
  return {
    type: actions.SHOW_RESTORE_VAULT,
  }
}

function forgotPassword () {
  return {
    type: actions.FORGOT_PASSWORD,
  }
}

function showInitializeMenu () {
  return {
    type: actions.SHOW_INIT_MENU,
  }
}

function showImportPage () {
  return {
    type: actions.SHOW_IMPORT_PAGE,
  }
}

function showNewAccountPage (formToSelect) {
  return {
    type: actions.SHOW_NEW_ACCOUNT_PAGE,
    formToSelect,
  }
}

function setNewAccountForm (formToSelect) {
  return {
    type: actions.SET_NEW_ACCOUNT_FORM,
    formToSelect,
  }
}

function createNewVaultInProgress () {
  return {
    type: actions.CREATE_NEW_VAULT_IN_PROGRESS,
  }
}

function showNewVaultSeed (seed) {
  return {
    type: actions.SHOW_NEW_VAULT_SEED,
    value: seed,
  }
}

function backToUnlockView () {
  return {
    type: actions.BACK_TO_UNLOCK_VIEW,
  }
}

function showNewKeychain () {
  return {
    type: actions.SHOW_NEW_KEYCHAIN,
  }
}

//
// unlock screen
//

function unlockInProgress () {
  return {
    type: actions.UNLOCK_IN_PROGRESS,
  }
}

function unlockFailed (message) {
  return {
    type: actions.UNLOCK_FAILED,
    value: message,
  }
}

function unlockMetamask (account) {
  return {
    type: actions.UNLOCK_METAMASK,
    value: account,
  }
}

function updateMetamaskState (newState) {
  return {
    type: actions.UPDATE_METAMASK_STATE,
    value: newState,
  }
}

const backgroundSetLocked = () => {
  return new Promise((resolve, reject) => {
    background.setLocked(error => {
      if (error) {
        return reject(error)
      }

      resolve()
    })
  })
}

const updateMetamaskStateFromBackground = () => {
  log.debug(`background.getState`)

  return new Promise((resolve, reject) => {
    background.getState((error, newState) => {
      if (error) {
        return reject(error)
      }

      resolve(newState)
    })
  })
}

function lockMetamask () {
  log.debug(`background.setLocked`)

  return dispatch => {
    dispatch(actions.showLoadingIndication())

    return backgroundSetLocked()
      .then(() => updateMetamaskStateFromBackground())
      .catch(error => {
        dispatch(actions.displayWarning(error.message))
        return Promise.reject(error)
      })
      .then(newState => {
        dispatch(actions.updateMetamaskState(newState))
        dispatch(actions.hideLoadingIndication())
        dispatch({ type: actions.LOCK_METAMASK })
      })
      .catch(() => {
        dispatch(actions.hideLoadingIndication())
        dispatch({ type: actions.LOCK_METAMASK })
      })
  }
}

function setCurrentAccountTab (newTabName) {
  log.debug(`background.setCurrentAccountTab: ${newTabName}`)
  return callBackgroundThenUpdateNoSpinner(background.setCurrentAccountTab, newTabName)
}

function setSelectedToken (tokenAddress) {
  return {
    type: actions.SET_SELECTED_TOKEN,
    value: tokenAddress || null,
  }
}

function setSelectedAddress (address) {
  return (dispatch) => {
    dispatch(actions.showLoadingIndication())
    log.debug(`background.setSelectedAddress`)
    background.setSelectedAddress(address, (err) => {
      dispatch(actions.hideLoadingIndication())
      if (err) {
        return dispatch(actions.displayWarning(err.message))
      }
    })
  }
}

function showAccountDetail (address) {
  return (dispatch) => {
    dispatch(actions.showLoadingIndication())
    log.debug(`background.setSelectedAddress`)
    background.setSelectedAddress(address, (err) => {
      dispatch(actions.hideLoadingIndication())
      if (err) {
        return dispatch(actions.displayWarning(err.message))
      }
      dispatch({
        type: actions.SHOW_ACCOUNT_DETAIL,
        value: address,
      })
      dispatch(actions.setSelectedToken())
    })
  }
}

function backToAccountDetail (address) {
  return {
    type: actions.BACK_TO_ACCOUNT_DETAIL,
    value: address,
  }
}

function showAccountsPage () {
  return {
    type: actions.SHOW_ACCOUNTS_PAGE,
  }
}

function showConfTxPage ({transForward = true, id}) {
  return {
    type: actions.SHOW_CONF_TX_PAGE,
    transForward,
    id,
  }
}

function nextTx () {
  return {
    type: actions.NEXT_TX,
  }
}

function viewPendingTx (txId) {
  return {
    type: actions.VIEW_PENDING_TX,
    value: txId,
  }
}

function previousTx () {
  return {
    type: actions.PREVIOUS_TX,
  }
}

function editTx (txId) {
  return {
    type: actions.EDIT_TX,
    value: txId,
  }
}

function showConfigPage (transitionForward = true) {
  return {
    type: actions.SHOW_CONFIG_PAGE,
    value: transitionForward,
  }
}

function showAddTokenPage (transitionForward = true) {
  return {
    type: actions.SHOW_ADD_TOKEN_PAGE,
    value: transitionForward,
  }
}

function addToken (address, symbol, decimals) {
  return (dispatch) => {
    dispatch(actions.showLoadingIndication())
    return new Promise((resolve, reject) => {
      background.addToken(address, symbol, decimals, (err, tokens) => {
        dispatch(actions.hideLoadingIndication())
        if (err) {
          dispatch(actions.displayWarning(err.message))
          reject(err)
        }
        dispatch(actions.updateTokens(tokens))
        resolve(tokens)
      })
    })
  }
}

function removeToken (address) {
  return (dispatch) => {
    dispatch(actions.showLoadingIndication())
    return new Promise((resolve, reject) => {
      background.removeToken(address, (err, tokens) => {
        dispatch(actions.hideLoadingIndication())
        if (err) {
          dispatch(actions.displayWarning(err.message))
          reject(err)
        }
        dispatch(actions.updateTokens(tokens))
        resolve(tokens)
      })
    })
  }
}

function addTokens (tokens) {
  return dispatch => {
    if (Array.isArray(tokens)) {
      dispatch(actions.setSelectedToken(getTokenAddressFromTokenObject(tokens[0])))
      return Promise.all(tokens.map(({ address, symbol, decimals }) => (
        dispatch(addToken(address, symbol, decimals))
      )))
    } else {
      dispatch(actions.setSelectedToken(getTokenAddressFromTokenObject(tokens)))
      return Promise.all(
        Object
        .entries(tokens)
        .map(([_, { address, symbol, decimals }]) => (
          dispatch(addToken(address, symbol, decimals))
        ))
      )
    }
  }
}

function updateTokens (newTokens) {
  return {
    type: actions.UPDATE_TOKENS,
    newTokens,
  }
}

function goBackToInitView () {
  return {
    type: actions.BACK_TO_INIT_MENU,
  }
}

//
// notice
//

function markNoticeRead (notice) {
  return (dispatch) => {
    dispatch(actions.showLoadingIndication())
    log.debug(`background.markNoticeRead`)
    return new Promise((resolve, reject) => {
      background.markNoticeRead(notice, (err, notice) => {
        dispatch(actions.hideLoadingIndication())
        if (err) {
          dispatch(actions.displayWarning(err))
          return reject(err)
        }
        if (notice) {
          dispatch(actions.showNotice(notice))
          resolve()
        } else {
          dispatch(actions.clearNotices())
          resolve()
        }
      })
    })
  }
}

function showNotice (notice) {
  return {
    type: actions.SHOW_NOTICE,
    value: notice,
  }
}

function clearNotices () {
  return {
    type: actions.CLEAR_NOTICES,
  }
}

function markAccountsFound () {
  log.debug(`background.markAccountsFound`)
  return callBackgroundThenUpdate(background.markAccountsFound)
}

function retryTransaction (txId) {
  log.debug(`background.retryTransaction`)
  return (dispatch) => {
    background.retryTransaction(txId, (err, newState) => {
      if (err) {
        return dispatch(actions.displayWarning(err.message))
      }
      dispatch(actions.updateMetamaskState(newState))
      dispatch(actions.viewPendingTx(txId))
    })
  }
}

//
// config
//

function setProviderType (type) {
  return (dispatch) => {
    log.debug(`background.setProviderType`)
    background.setProviderType(type, (err, result) => {
      if (err) {
        log.error(err)
        return dispatch(self.displayWarning('Had a problem changing networks!'))
      }
      dispatch(actions.updateProviderType(type))
      dispatch(actions.setSelectedToken())
    })

  }
}

function updateProviderType (type) {
  return {
    type: actions.SET_PROVIDER_TYPE,
    value: type,
  }
}

function setRpcTarget (newRpc) {
  log.debug(`background.setRpcTarget: ${newRpc}`)
  return (dispatch) => {
    background.setCustomRpc(newRpc, (err, result) => {
      if (err) {
        log.error(err)
        return dispatch(self.displayWarning('Had a problem changing networks!'))
      }
    })
  }
}

// Calls the addressBookController to add a new address.
function addToAddressBook (recipient, nickname = '') {
  log.debug(`background.addToAddressBook`)
  return (dispatch) => {
    background.setAddressBook(recipient, nickname, (err, result) => {
      if (err) {
        log.error(err)
        return dispatch(self.displayWarning('Address book failed to update'))
      }
    })
  }
}

function useEtherscanProvider () {
  log.debug(`background.useEtherscanProvider`)
  background.useEtherscanProvider()
  return {
    type: actions.USE_ETHERSCAN_PROVIDER,
  }
}

function showNetworkDropdown () {
  return {
    type: actions.NETWORK_DROPDOWN_OPEN,
  }
}

function hideNetworkDropdown () {
  return {
    type: actions.NETWORK_DROPDOWN_CLOSE,
  }
}


function showModal (payload) {
  return {
    type: actions.MODAL_OPEN,
    payload,
  }
}

function hideModal (payload) {
  return {
    type: actions.MODAL_CLOSE,
    payload,
  }
}

function showSidebar () {
  return {
    type: actions.SIDEBAR_OPEN,
  }
}

function hideSidebar () {
  return {
    type: actions.SIDEBAR_CLOSE,
  }
}


function showLoadingIndication (message) {
  return {
    type: actions.SHOW_LOADING,
    value: message,
  }
}

function hideLoadingIndication () {
  return {
    type: actions.HIDE_LOADING,
  }
}

function showSubLoadingIndication () {
  return {
    type: actions.SHOW_SUB_LOADING_INDICATION,
  }
}

function hideSubLoadingIndication () {
  return {
    type: actions.HIDE_SUB_LOADING_INDICATION,
  }
}

function displayWarning (text) {
  return {
    type: actions.DISPLAY_WARNING,
    value: text,
  }
}

function hideWarning () {
  return {
    type: actions.HIDE_WARNING,
  }
}

function requestExportAccount () {
  return {
    type: actions.REQUEST_ACCOUNT_EXPORT,
  }
}

function exportAccount (password, address) {
  var self = this

  return function (dispatch) {
    dispatch(self.showLoadingIndication())

    log.debug(`background.submitPassword`)
    return new Promise((resolve, reject) => {
      background.submitPassword(password, function (err) {
        if (err) {
          log.error('Error in submiting password.')
          dispatch(self.hideLoadingIndication())
          dispatch(self.displayWarning('Incorrect Password.'))
          return reject(err)
        }
        log.debug(`background.exportAccount`)
        return background.exportAccount(address, function (err, result) {
          dispatch(self.hideLoadingIndication())

          if (err) {
            log.error(err)
            dispatch(self.displayWarning('Had a problem exporting the account.'))
            return reject(err)
          }

          // dispatch(self.exportAccountComplete())
          dispatch(self.showPrivateKey(result))

          return resolve(result)
        })
      })
    })
  }
}

function exportAccountComplete () {
  return {
    type: actions.EXPORT_ACCOUNT,
  }
}

function showPrivateKey (key) {
  return {
    type: actions.SHOW_PRIVATE_KEY,
    value: key,
  }
}

function saveAccountLabel (account, label) {
  return (dispatch) => {
    dispatch(actions.showLoadingIndication())
    log.debug(`background.saveAccountLabel`)

    return new Promise((resolve, reject) => {
      background.saveAccountLabel(account, label, (err) => {
        dispatch(actions.hideLoadingIndication())

        if (err) {
          dispatch(actions.displayWarning(err.message))
          reject(err)
        }

        dispatch({
          type: actions.SAVE_ACCOUNT_LABEL,
          value: { account, label },
        })

        resolve(account)
      })
    })
  }
}

function showSendPage () {
  return {
    type: actions.SHOW_SEND_PAGE,
  }
}

function showSendTokenPage () {
  return {
    type: actions.SHOW_SEND_TOKEN_PAGE,
  }
}

function buyEth (opts) {
  return (dispatch) => {
    const url = getBuyEthUrl(opts)
    global.platform.openWindow({ url })
    dispatch({
      type: actions.BUY_ETH,
    })
  }
}

function onboardingBuyEthView (address) {
  return {
    type: actions.ONBOARDING_BUY_ETH_VIEW,
    value: address,
  }
}

function buyEthView (address) {
  return {
    type: actions.BUY_ETH_VIEW,
    value: address,
  }
}

function coinBaseSubview () {
  return {
    type: actions.COINBASE_SUBVIEW,
  }
}

function pairUpdate (coin) {
  return (dispatch) => {
    dispatch(actions.showSubLoadingIndication())
    dispatch(actions.hideWarning())
    shapeShiftRequest('marketinfo', {pair: `${coin.toLowerCase()}_eth`}, (mktResponse) => {
      dispatch(actions.hideSubLoadingIndication())
      dispatch({
        type: actions.PAIR_UPDATE,
        value: {
          marketinfo: mktResponse,
        },
      })
    })
  }
}

function shapeShiftSubview (network) {
  var pair = 'btc_eth'
  return (dispatch) => {
    dispatch(actions.showSubLoadingIndication())
    shapeShiftRequest('marketinfo', {pair}, (mktResponse) => {
      shapeShiftRequest('getcoins', {}, (response) => {
        dispatch(actions.hideSubLoadingIndication())
        if (mktResponse.error) return dispatch(actions.displayWarning(mktResponse.error))
        dispatch({
          type: actions.SHAPESHIFT_SUBVIEW,
          value: {
            marketinfo: mktResponse,
            coinOptions: response,
          },
        })
      })
    })
  }
}

function coinShiftRquest (data, marketData) {
  return (dispatch) => {
    dispatch(actions.showLoadingIndication())
    shapeShiftRequest('shift', { method: 'POST', data}, (response) => {
      dispatch(actions.hideLoadingIndication())
      if (response.error) return dispatch(actions.displayWarning(response.error))
      var message = `
        Deposit your ${response.depositType} to the address below:`
      log.debug(`background.createShapeShiftTx`)
      background.createShapeShiftTx(response.deposit, response.depositType)
      dispatch(actions.showQrView(response.deposit, [message].concat(marketData)))
    })
  }
}

function buyWithShapeShift (data) {
  return dispatch => new Promise((resolve, reject) => {
    shapeShiftRequest('shift', { method: 'POST', data}, (response) => {
      if (response.error) {
        return reject(response.error)
      }
      background.createShapeShiftTx(response.deposit, response.depositType)
      return resolve(response)
    })
  })
}

function showQrView (data, message) {
  return {
    type: actions.SHOW_QR_VIEW,
    value: {
      message: message,
      data: data,
    },
  }
}
function reshowQrCode (data, coin) {
  return (dispatch) => {
    dispatch(actions.showLoadingIndication())
    shapeShiftRequest('marketinfo', {pair: `${coin.toLowerCase()}_eth`}, (mktResponse) => {
      if (mktResponse.error) return dispatch(actions.displayWarning(mktResponse.error))

      var message = [
        `Deposit your ${coin} to the address below:`,
        `Deposit Limit: ${mktResponse.limit}`,
        `Deposit Minimum:${mktResponse.minimum}`,
      ]

      dispatch(actions.hideLoadingIndication())
      return dispatch(actions.showQrView(data, message))
      // return dispatch(actions.showModal({
      //   name: 'SHAPESHIFT_DEPOSIT_TX',
      //   Qr: { data, message },
      // }))
    })
  }
}

function shapeShiftRequest (query, options, cb) {
  var queryResponse, method
  !options ? options = {} : null
  options.method ? method = options.method : method = 'GET'

  var requestListner = function (request) {
    try {
      queryResponse = JSON.parse(this.responseText)
      cb ? cb(queryResponse) : null
      return queryResponse
    } catch (e) {
      cb ? cb({error: e}) : null
      return e
    }
  }

  var shapShiftReq = new XMLHttpRequest()
  shapShiftReq.addEventListener('load', requestListner)
  shapShiftReq.open(method, `https://shapeshift.io/${query}/${options.pair ? options.pair : ''}`, true)

  if (options.method === 'POST') {
    var jsonObj = JSON.stringify(options.data)
    shapShiftReq.setRequestHeader('Content-Type', 'application/json')
    return shapShiftReq.send(jsonObj)
  } else {
    return shapShiftReq.send()
  }
}

function updateTokenExchangeRate (token = '') {
  const pair = `${token.toLowerCase()}_eth`

  return dispatch => {
    if (!token) {
      return
    }

    shapeShiftRequest('marketinfo', { pair }, marketinfo => {
      if (!marketinfo.error) {
        dispatch({
          type: actions.UPDATE_TOKEN_EXCHANGE_RATE,
          payload: {
            pair,
            marketinfo,
          },
        })
      }
    })
  }
}

function setFeatureFlag (feature, activated, notificationType) {
  return (dispatch) => {
    dispatch(actions.showLoadingIndication())
    return new Promise((resolve, reject) => {
      background.setFeatureFlag(feature, activated, (err, updatedFeatureFlags) => {
        dispatch(actions.hideLoadingIndication())
        if (err) {
          dispatch(actions.displayWarning(err.message))
          return reject(err)
        }
        dispatch(actions.updateFeatureFlags(updatedFeatureFlags))
        notificationType && dispatch(actions.showModal({ name: notificationType }))
        resolve(updatedFeatureFlags)
      })
    })
  }
}

function updateFeatureFlags (updatedFeatureFlags) {
  return {
    type: actions.UPDATE_FEATURE_FLAGS,
    value: updatedFeatureFlags,
  }
}

// Call Background Then Update
//
// A function generator for a common pattern wherein:
// We show loading indication.
// We call a background method.
// We hide loading indication.
// If it errored, we show a warning.
// If it didn't, we update the state.
function callBackgroundThenUpdateNoSpinner (method, ...args) {
  return (dispatch) => {
    method.call(background, ...args, (err) => {
      if (err) {
        return dispatch(actions.displayWarning(err.message))
      }
      forceUpdateMetamaskState(dispatch)
    })
  }
}

function callBackgroundThenUpdate (method, ...args) {
  return (dispatch) => {
    dispatch(actions.showLoadingIndication())
    method.call(background, ...args, (err) => {
      dispatch(actions.hideLoadingIndication())
      if (err) {
        return dispatch(actions.displayWarning(err.message))
      }
      forceUpdateMetamaskState(dispatch)
    })
  }
}

function forceUpdateMetamaskState (dispatch) {
  log.debug(`background.getState`)

  return new Promise((resolve, reject) => {
    background.getState((err, newState) => {
      if (err) {
        reject(err)
        return dispatch(actions.displayWarning(err.message))
      }

      dispatch(actions.updateMetamaskState(newState))
      resolve(newState)
    })
  })
}

function toggleAccountMenu () {
  return {
    type: actions.TOGGLE_ACCOUNT_MENU,
  }
}

function setUseBlockie (val) {
  return (dispatch) => {
    dispatch(actions.showLoadingIndication())
    log.debug(`background.setUseBlockie`)
    background.setUseBlockie(val, (err) => {
      dispatch(actions.hideLoadingIndication())
      if (err) {
        return dispatch(actions.displayWarning(err.message))
      }
    })
    dispatch({
      type: actions.SET_USE_BLOCKIE,
      value: val,
    })
  }
}

function setNetworkEndpoints (networkEndpointType) {
  return dispatch => {
    log.debug('background.setNetworkEndpoints')
    return new Promise((resolve, reject) => {
      background.setNetworkEndpoints(networkEndpointType, err => {
        if (err) {
          dispatch(actions.displayWarning(err.message))
          return reject(err)
        }

        dispatch(actions.updateNetworkEndpointType(networkEndpointType))
        resolve(networkEndpointType)
      })
    })
  }
}

function updateNetworkEndpointType (networkEndpointType) {
  return {
    type: actions.UPDATE_NETWORK_ENDPOINT_TYPE,
    value: networkEndpointType,
  }
}<|MERGE_RESOLUTION|>--- conflicted
+++ resolved
@@ -857,17 +857,12 @@
 function cancelTx (txData) {
   return dispatch => {
     log.debug(`background.cancelTransaction`)
-<<<<<<< HEAD
     return new Promise((resolve, reject) => {
       background.cancelTransaction(txData.id, () => {
+        dispatch(actions.clearSend())
         dispatch(actions.completedTx(txData.id))
         resolve(txData)
       })
-=======
-    background.cancelTransaction(txData.id, () => {
-      dispatch(actions.clearSend())
-      dispatch(actions.completedTx(txData.id))
->>>>>>> b05d21b1
     })
   }
 }
