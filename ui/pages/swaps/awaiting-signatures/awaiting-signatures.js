import React, { useContext, useEffect } from 'react';
import { shallowEqual, useDispatch, useSelector } from 'react-redux';
import { useHistory } from 'react-router-dom';
import isEqual from 'lodash/isEqual';

import { I18nContext } from '../../../contexts/i18n';
import {
  getFetchParams,
  getApproveTxParams,
  prepareToLeaveSwaps,
  getSmartTransactionsOptInStatus,
  getSmartTransactionsEnabled,
  getCurrentSmartTransactionsEnabled,
} from '../../../ducks/swaps/swaps';
import {
  isHardwareWallet,
  getHardwareWalletType,
} from '../../../selectors/selectors';
import {
  DEFAULT_ROUTE,
  BUILD_QUOTE_ROUTE,
} from '../../../helpers/constants/routes';
import PulseLoader from '../../../components/ui/pulse-loader';
import Typography from '../../../components/ui/typography';
import Box from '../../../components/ui/box';
import {
  BLOCK_SIZES,
  COLORS,
  TYPOGRAPHY,
  FONT_WEIGHT,
  JUSTIFY_CONTENT,
  DISPLAY,
} from '../../../helpers/constants/design-system';
import SwapsFooter from '../swaps-footer';
import { MetaMetricsContext } from '../../../contexts/metametrics.new';
import SwapStepIcon from './swap-step-icon';

export default function AwaitingSignatures() {
  const t = useContext(I18nContext);
  const history = useHistory();
  const dispatch = useDispatch();
  const fetchParams = useSelector(getFetchParams, isEqual);
  const { destinationTokenInfo, sourceTokenInfo } = fetchParams?.metaData || {};
  const approveTxParams = useSelector(getApproveTxParams, shallowEqual);
  const hardwareWalletUsed = useSelector(isHardwareWallet);
  const hardwareWalletType = useSelector(getHardwareWalletType);
  const smartTransactionsOptInStatus = useSelector(
    getSmartTransactionsOptInStatus,
  );
  const smartTransactionsEnabled = useSelector(getSmartTransactionsEnabled);
  const currentSmartTransactionsEnabled = useSelector(
    getCurrentSmartTransactionsEnabled,
  );
  const needsTwoConfirmations = Boolean(approveTxParams);
<<<<<<< HEAD

  const awaitingSignaturesEvent = useNewMetricEvent({
    event: 'Awaiting Signature(s) on a HW wallet',
    sensitiveProperties: {
      needs_two_confirmations: needsTwoConfirmations,
      token_from: sourceTokenInfo?.symbol,
      token_from_amount: fetchParams?.value,
      token_to: destinationTokenInfo?.symbol,
      request_type: fetchParams?.balanceError ? 'Quote' : 'Order',
      slippage: fetchParams?.slippage,
      custom_slippage: fetchParams?.slippage === 2,
      is_hardware_wallet: hardwareWalletUsed,
      hardware_wallet_type: hardwareWalletType,
      stx_enabled: smartTransactionsEnabled,
      current_stx_enabled: currentSmartTransactionsEnabled,
      stx_user_opt_in: smartTransactionsOptInStatus,
    },
    category: 'swaps',
  });
=======
  const trackEvent = useContext(MetaMetricsContext);
>>>>>>> 53006d4c

  useEffect(() => {
    trackEvent({
      event: 'Awaiting Signature(s) on a HW wallet',
      category: 'swaps',
      sensitiveProperties: {
        needs_two_confirmations: needsTwoConfirmations,
        token_from: sourceTokenInfo?.symbol,
        token_from_amount: fetchParams?.value,
        token_to: destinationTokenInfo?.symbol,
        request_type: fetchParams?.balanceError ? 'Quote' : 'Order',
        slippage: fetchParams?.slippage,
        custom_slippage: fetchParams?.slippage === 2,
        is_hardware_wallet: hardwareWalletUsed,
        hardware_wallet_type: hardwareWalletType,
        stx_enabled: smartTransactionsEnabled,
        current_stx_enabled: currentSmartTransactionsEnabled,
        stx_user_opt_in: smartTransactionsOptInStatus,
      },
    });
    // eslint-disable-next-line react-hooks/exhaustive-deps
  }, []);

  const headerText = needsTwoConfirmations
    ? t('swapTwoTransactions')
    : t('swapConfirmWithHwWallet');

  return (
    <div className="awaiting-signatures">
      <Box
        paddingLeft={8}
        paddingRight={8}
        height={BLOCK_SIZES.FULL}
        justifyContent={JUSTIFY_CONTENT.CENTER}
        display={DISPLAY.FLEX}
        className="awaiting-signatures__content"
      >
        <Box marginTop={3} marginBottom={4}>
          <PulseLoader />
        </Box>
        <Typography color={COLORS.TEXT_DEFAULT} variant={TYPOGRAPHY.H3}>
          {headerText}
        </Typography>
        {needsTwoConfirmations && (
          <>
            <Typography
              variant={TYPOGRAPHY.Paragraph}
              boxProps={{ marginTop: 2 }}
              fontWeight={FONT_WEIGHT.BOLD}
            >
              {t('swapToConfirmWithHwWallet')}
            </Typography>
            <ul className="awaiting-signatures__steps">
              <li>
                <SwapStepIcon stepNumber={1} />
                {t('swapAllowSwappingOf', [
                  <Typography
                    tag="span"
                    fontWeight={FONT_WEIGHT.BOLD}
                    key="allowToken"
                  >
                    {destinationTokenInfo?.symbol}
                  </Typography>,
                ])}
              </li>
              <li>
                <SwapStepIcon stepNumber={2} />
                {t('swapFromTo', [
                  <Typography
                    tag="span"
                    fontWeight={FONT_WEIGHT.BOLD}
                    key="tokenFrom"
                  >
                    {sourceTokenInfo?.symbol}
                  </Typography>,
                  <Typography
                    tag="span"
                    fontWeight={FONT_WEIGHT.BOLD}
                    key="tokenTo"
                  >
                    {destinationTokenInfo?.symbol}
                  </Typography>,
                ])}
              </li>
            </ul>
            <Typography variant={TYPOGRAPHY.Paragraph}>
              {t('swapGasFeesSplit')}
            </Typography>
          </>
        )}
      </Box>
      <SwapsFooter
        onSubmit={async () => {
          await dispatch(prepareToLeaveSwaps());
          // Go to the default route and then to the build quote route in order to clean up
          // the `inputValue` local state in `pages/swaps/index.js`
          history.push(DEFAULT_ROUTE);
          history.push(BUILD_QUOTE_ROUTE);
        }}
        submitText={t('cancel')}
        hideCancel
      />
    </div>
  );
}<|MERGE_RESOLUTION|>--- conflicted
+++ resolved
@@ -52,29 +52,7 @@
     getCurrentSmartTransactionsEnabled,
   );
   const needsTwoConfirmations = Boolean(approveTxParams);
-<<<<<<< HEAD
-
-  const awaitingSignaturesEvent = useNewMetricEvent({
-    event: 'Awaiting Signature(s) on a HW wallet',
-    sensitiveProperties: {
-      needs_two_confirmations: needsTwoConfirmations,
-      token_from: sourceTokenInfo?.symbol,
-      token_from_amount: fetchParams?.value,
-      token_to: destinationTokenInfo?.symbol,
-      request_type: fetchParams?.balanceError ? 'Quote' : 'Order',
-      slippage: fetchParams?.slippage,
-      custom_slippage: fetchParams?.slippage === 2,
-      is_hardware_wallet: hardwareWalletUsed,
-      hardware_wallet_type: hardwareWalletType,
-      stx_enabled: smartTransactionsEnabled,
-      current_stx_enabled: currentSmartTransactionsEnabled,
-      stx_user_opt_in: smartTransactionsOptInStatus,
-    },
-    category: 'swaps',
-  });
-=======
   const trackEvent = useContext(MetaMetricsContext);
->>>>>>> 53006d4c
 
   useEffect(() => {
     trackEvent({
