import React, { useState } from 'react';
import PropTypes from 'prop-types';
import classnames from 'classnames';
import { useI18nContext } from '../../../../hooks/useI18nContext';
import CustomContentSearch from '../custom-content-search';
import Typography from '../../../../components/ui/typography';
import {
  COLORS,
  TYPOGRAPHY,
} from '../../../../helpers/constants/design-system';
import NetworksListItem from '../networks-list-item';

const NetworksList = ({
  networkIsSelected,
  networksToRender,
  networkDefaultedToProvider,
  selectedRpcUrl,
}) => {
  const t = useI18nContext();
  const [searchedNetworks, setSearchedNetworks] = useState([]);
  const [searchQuery, setSearchQuery] = useState('');
  const searchedNetworksToRender =
    searchedNetworks.length === 0 && searchQuery === ''
      ? networksToRender
      : searchedNetworks;
  const searchedNetworksToRenderThatAreNotTestNetworks = searchedNetworksToRender.filter(
    (network) => !network.isATestNetwork,
  );
  const searchedNetworksToRenderThatAreTestNetworks = searchedNetworksToRender.filter(
    (network) => network.isATestNetwork,
  );

  return (
    <div
      className={classnames('networks-tab__networks-list', {
        'networks-tab__networks-list--selection':
          networkIsSelected && !networkDefaultedToProvider,
      })}
    >
      <CustomContentSearch
        onSearch={({
          searchQuery: newSearchQuery = '',
          results: newResults = [],
        }) => {
          setSearchedNetworks(newResults);
          setSearchQuery(newSearchQuery);
        }}
        error={
          searchedNetworksToRender.length === 0
            ? t('settingsSearchMatchingNotFound')
            : null
        }
        networksList={networksToRender}
        searchQueryInput={searchQuery}
      />
      {searchedNetworksToRenderThatAreNotTestNetworks.map((network, _) => (
        <NetworksListItem
          key={`settings-network-list:${network.rpcUrl}`}
          network={network}
          networkIsSelected={networkIsSelected}
          selectedRpcUrl={selectedRpcUrl}
          setSearchQuery={setSearchQuery}
          setSearchedNetworks={setSearchedNetworks}
        />
      ))}
      {searchQuery === '' && (
        <Typography
          variant={TYPOGRAPHY.H6}
<<<<<<< HEAD
          margin={[6, 0, 0, 9]}
=======
          marginTop={4}
>>>>>>> afb3475d
          color={COLORS.TEXT_ALTERNATIVE}
          className="networks-tab__networks-list__label"
        >
          {t('testNetworks')}
        </Typography>
      )}
      {searchedNetworksToRenderThatAreTestNetworks.map((network, _) => (
        <NetworksListItem
          key={`settings-network-list:${network.rpcUrl}`}
          network={network}
          networkIsSelected={networkIsSelected}
          selectedRpcUrl={selectedRpcUrl}
          setSearchQuery={setSearchQuery}
          setSearchedNetworks={setSearchedNetworks}
        />
      ))}
    </div>
  );
};

NetworksList.propTypes = {
  networkDefaultedToProvider: PropTypes.bool,
  networkIsSelected: PropTypes.bool,
  networksToRender: PropTypes.arrayOf(PropTypes.object).isRequired,
  selectedRpcUrl: PropTypes.string,
};

export default NetworksList;<|MERGE_RESOLUTION|>--- conflicted
+++ resolved
@@ -66,11 +66,7 @@
       {searchQuery === '' && (
         <Typography
           variant={TYPOGRAPHY.H6}
-<<<<<<< HEAD
-          margin={[6, 0, 0, 9]}
-=======
           marginTop={4}
->>>>>>> afb3475d
           color={COLORS.TEXT_ALTERNATIVE}
           className="networks-tab__networks-list__label"
         >
