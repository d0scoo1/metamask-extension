--- conflicted
+++ resolved
@@ -28,10 +28,7 @@
   getSnap,
   ///: END:ONLY_INCLUDE_IN
   getUnapprovedTemplatedConfirmations,
-<<<<<<< HEAD
-=======
   getUnapprovedTxCount,
->>>>>>> 90d2ca07
 } from '../../selectors';
 import NetworkDisplay from '../../components/app/network-display/network-display';
 import Callout from '../../components/ui/callout';
@@ -173,10 +170,7 @@
   const [alertState, dismissAlert] = useAlertState(pendingConfirmation);
   const [templateState] = useTemplateState(pendingConfirmation);
   const [showWarningModal, setShowWarningModal] = useState(false);
-<<<<<<< HEAD
-=======
   const unnaprovedTxsCount = useSelector(getUnapprovedTxCount);
->>>>>>> 90d2ca07
 
   const [inputStates, setInputStates] = useState({});
   const setInputState = (key, value) => {
@@ -184,18 +178,12 @@
   };
 
   ///: BEGIN:ONLY_INCLUDE_IN(flask)
-<<<<<<< HEAD
-  const {
-    manifest: { proposedName },
-  } = useSelector((state) => getSnap(state, pendingConfirmation?.origin));
-=======
   const snap = useSelector((state) =>
     getSnap(state, pendingConfirmation?.origin),
   );
 
   // When pendingConfirmation is undefined, this will also be undefined
   const proposedName = snap?.manifest.proposedName;
->>>>>>> 90d2ca07
 
   const SNAP_DIALOG_TYPE = [
     MESSAGE_TYPE.SNAP_DIALOG_ALERT,
@@ -240,22 +228,6 @@
     proposedName,
     ///: END:ONLY_INCLUDE_IN
   ]);
-<<<<<<< HEAD
-
-  const hasInputState = (type) => {
-    return INPUT_STATE_CONFIRMATIONS.includes(type);
-  };
-
-  const handleSubmit = () =>
-    templateState[pendingConfirmation.id]?.useWarningModal
-      ? setShowWarningModal(true)
-      : templatedValues.onSubmit(
-          hasInputState(pendingConfirmation.type)
-            ? inputStates[MESSAGE_TYPE.SNAP_DIALOG_PROMPT]
-            : null,
-        );
-=======
->>>>>>> 90d2ca07
 
   useEffect(() => {
     // If the number of pending confirmations reduces to zero when the user
