--- conflicted
+++ resolved
@@ -63,13 +63,8 @@
     }
     const showHexData =
       this.props.showHexData &&
-<<<<<<< HEAD
-      asset.type !== ASSET_TYPES.TOKEN &&
-      asset.type !== ASSET_TYPES.NFT;
-=======
       asset.type !== AssetType.token &&
       asset.type !== AssetType.NFT;
->>>>>>> 90d2ca07
 
     const showKnownRecipientWarning =
       recipient.warning === 'knownAddressRecipient';
