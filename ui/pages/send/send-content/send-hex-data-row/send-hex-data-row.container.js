--- conflicted
+++ resolved
@@ -1,20 +1,12 @@
 import { connect } from 'react-redux';
-<<<<<<< HEAD
-import { updateSendHexData } from '../../../../ducks/send/send.duck';
-=======
 import { getSendHexData, updateSendHexData } from '../../../../ducks/send';
->>>>>>> 23a85982
 import SendHexDataRow from './send-hex-data-row.component';
 
 export default connect(mapStateToProps, mapDispatchToProps)(SendHexDataRow);
 
 function mapStateToProps(state) {
   return {
-<<<<<<< HEAD
-    data: state.send.data,
-=======
     data: getSendHexData(state),
->>>>>>> 23a85982
   };
 }
 
