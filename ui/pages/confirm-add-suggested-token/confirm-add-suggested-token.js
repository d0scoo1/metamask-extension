import React, { useCallback, useContext, useEffect, useMemo } from 'react';
import { useDispatch, useSelector } from 'react-redux';
import { useHistory } from 'react-router-dom';
import ActionableMessage from '../../components/ui/actionable-message/actionable-message';
import Button from '../../components/ui/button';
import Identicon from '../../components/ui/identicon';
import TokenBalance from '../../components/ui/token-balance';
import { I18nContext } from '../../contexts/i18n';
import { MetaMetricsContext } from '../../contexts/metametrics';
import { getMostRecentOverviewPage } from '../../ducks/history/history';
import { getTokens } from '../../ducks/metamask/metamask';
import ZENDESK_URLS from '../../helpers/constants/zendesk-url';
import { isEqualCaseInsensitive } from '../../../shared/modules/string-utils';
import { getSuggestedAssets } from '../../selectors';
import { rejectWatchAsset, acceptWatchAsset } from '../../store/actions';
import { TOKEN_STANDARDS } from '../../helpers/constants/common';
<<<<<<< HEAD
import { EVENT } from '../../../shared/constants/metametrics';
=======
import { EVENT, EVENT_NAMES } from '../../../shared/constants/metametrics';
>>>>>>> 78682ea9
import { ASSET_TYPES } from '../../../shared/constants/transaction';

function getTokenName(name, symbol) {
  return name === undefined ? symbol : `${name} (${symbol})`;
}

/**
 * @param {Array} suggestedAssets - an array of assets suggested to add to the user's wallet
 * via the RPC method `wallet_watchAsset`
 * @param {Array} tokens - the list of tokens currently tracked in state
 * @returns {boolean} Returns true when the list of suggestedAssets contains an entry with
 *          an address that matches an existing token.
 */
function hasDuplicateAddress(suggestedAssets, tokens) {
  const duplicate = suggestedAssets.find(({ asset }) => {
    const dupe = tokens.find(({ address }) => {
      return isEqualCaseInsensitive(address, asset.address);
    });
    return Boolean(dupe);
  });
  return Boolean(duplicate);
}

/**
 * @param {Array} suggestedAssets - a list of assets suggested to add to the user's wallet
 * via RPC method `wallet_watchAsset`
 * @param {Array} tokens - the list of tokens currently tracked in state
 * @returns {boolean} Returns true when the list of suggestedAssets contains an entry with both
 *          1. a symbol that matches an existing token
 *          2. an address that does not match an existing token
 */
function hasDuplicateSymbolAndDiffAddress(suggestedAssets, tokens) {
  const duplicate = suggestedAssets.find(({ asset }) => {
    const dupe = tokens.find((token) => {
      return (
        isEqualCaseInsensitive(token.symbol, asset.symbol) &&
        !isEqualCaseInsensitive(token.address, asset.address)
      );
    });
    return Boolean(dupe);
  });
  return Boolean(duplicate);
}

const ConfirmAddSuggestedToken = () => {
  const t = useContext(I18nContext);
  const dispatch = useDispatch();
  const history = useHistory();

  const mostRecentOverviewPage = useSelector(getMostRecentOverviewPage);
  const suggestedAssets = useSelector(getSuggestedAssets);
  const tokens = useSelector(getTokens);

  const trackEvent = useContext(MetaMetricsContext);

  const knownTokenActionableMessage = useMemo(() => {
    return (
      hasDuplicateAddress(suggestedAssets, tokens) && (
        <ActionableMessage
          message={t('knownTokenWarning', [
            <Button
              type="link"
              key="confirm-add-suggested-token-duplicate-warning"
              className="confirm-add-suggested-token__link"
              rel="noopener noreferrer"
              target="_blank"
              href={ZENDESK_URLS.TOKEN_SAFETY_PRACTICES}
            >
              {t('learnScamRisk')}
            </Button>,
          ])}
          type="warning"
          withRightButton
          useIcon
          iconFillColor="#f8c000"
        />
      )
    );
  }, [suggestedAssets, tokens, t]);

  const reusedTokenNameActionableMessage = useMemo(() => {
    return (
      hasDuplicateSymbolAndDiffAddress(suggestedAssets, tokens) && (
        <ActionableMessage
          message={t('reusedTokenNameWarning')}
          type="warning"
          withRightButton
          useIcon
          iconFillColor="#f8c000"
        />
      )
    );
  }, [suggestedAssets, tokens, t]);

  const handleAddTokensClick = useCallback(async () => {
    await Promise.all(
      suggestedAssets.map(async ({ asset, id }) => {
        await dispatch(acceptWatchAsset(id));

        trackEvent({
<<<<<<< HEAD
          event: 'Token Added',
=======
          event: EVENT_NAMES.TOKEN_ADDED,
>>>>>>> 78682ea9
          category: EVENT.CATEGORIES.WALLET,
          sensitiveProperties: {
            token_symbol: asset.symbol,
            token_contract_address: asset.address,
            token_decimal_precision: asset.decimals,
            unlisted: asset.unlisted,
            source: EVENT.SOURCE.TOKEN.DAPP,
            token_standard: TOKEN_STANDARDS.ERC20,
            asset_type: ASSET_TYPES.TOKEN,
          },
        });
      }),
    );

    history.push(mostRecentOverviewPage);
  }, [dispatch, history, trackEvent, mostRecentOverviewPage, suggestedAssets]);

  const goBackIfNoSuggestedAssetsOnFirstRender = () => {
    if (!suggestedAssets.length) {
      history.push(mostRecentOverviewPage);
    }
  };

  useEffect(() => {
    goBackIfNoSuggestedAssetsOnFirstRender();
    // eslint-disable-next-line react-hooks/exhaustive-deps
  }, []);

  return (
    <div className="page-container">
      <div className="page-container__header">
        <div className="page-container__title">{t('addSuggestedTokens')}</div>
        <div className="page-container__subtitle">
          {t('likeToImportTokens')}
        </div>
        {knownTokenActionableMessage}
        {reusedTokenNameActionableMessage}
      </div>
      <div className="page-container__content">
        <div className="confirm-add-suggested-token">
          <div className="confirm-add-suggested-token__header">
            <div className="confirm-add-suggested-token__token">
              {t('token')}
            </div>
            <div className="confirm-add-suggested-token__balance">
              {t('balance')}
            </div>
          </div>
          <div className="confirm-add-suggested-token__token-list">
            {suggestedAssets.map(({ asset }) => {
              return (
                <div
                  className="confirm-add-suggested-token__token-list-item"
                  key={asset.address}
                >
                  <div className="confirm-add-suggested-token__token confirm-add-suggested-token__data">
                    <Identicon
                      className="confirm-add-suggested-token__token-icon"
                      diameter={48}
                      address={asset.address}
                      image={asset.image}
                    />
                    <div className="confirm-add-suggested-token__name">
                      {getTokenName(asset.name, asset.symbol)}
                    </div>
                  </div>
                  <div className="confirm-add-suggested-token__balance">
                    <TokenBalance token={asset} />
                  </div>
                </div>
              );
            })}
          </div>
        </div>
      </div>
      <div className="page-container__footer">
        <footer>
          <Button
            type="secondary"
            large
            className="page-container__footer-button"
            onClick={async () => {
              await Promise.all(
                suggestedAssets.map(({ id }) => dispatch(rejectWatchAsset(id))),
              );
              history.push(mostRecentOverviewPage);
            }}
          >
            {t('cancel')}
          </Button>
          <Button
            type="primary"
            large
            className="page-container__footer-button"
            disabled={suggestedAssets.length === 0}
            onClick={handleAddTokensClick}
          >
            {t('addToken')}
          </Button>
        </footer>
      </div>
    </div>
  );
};

export default ConfirmAddSuggestedToken;<|MERGE_RESOLUTION|>--- conflicted
+++ resolved
@@ -14,11 +14,7 @@
 import { getSuggestedAssets } from '../../selectors';
 import { rejectWatchAsset, acceptWatchAsset } from '../../store/actions';
 import { TOKEN_STANDARDS } from '../../helpers/constants/common';
-<<<<<<< HEAD
-import { EVENT } from '../../../shared/constants/metametrics';
-=======
 import { EVENT, EVENT_NAMES } from '../../../shared/constants/metametrics';
->>>>>>> 78682ea9
 import { ASSET_TYPES } from '../../../shared/constants/transaction';
 
 function getTokenName(name, symbol) {
@@ -119,11 +115,7 @@
         await dispatch(acceptWatchAsset(id));
 
         trackEvent({
-<<<<<<< HEAD
-          event: 'Token Added',
-=======
           event: EVENT_NAMES.TOKEN_ADDED,
->>>>>>> 78682ea9
           category: EVENT.CATEGORIES.WALLET,
           sensitiveProperties: {
             token_symbol: asset.symbol,
