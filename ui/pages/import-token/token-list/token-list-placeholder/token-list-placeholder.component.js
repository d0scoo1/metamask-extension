--- conflicted
+++ resolved
@@ -1,11 +1,7 @@
 import React, { Component } from 'react';
 import PropTypes from 'prop-types';
 import Button from '../../../../components/ui/button';
-<<<<<<< HEAD
-import IconSearch from '../../../../components/ui/icon/icon-token-search';
-=======
 import IconTokenSearch from '../../../../components/ui/icon/icon-token-search';
->>>>>>> 273c1ded
 
 export default class TokenListPlaceholder extends Component {
   static contextTypes = {
@@ -15,11 +11,7 @@
   render() {
     return (
       <div className="token-list-placeholder">
-<<<<<<< HEAD
-        <IconSearch size="64" color="var(--color-icon-muted)" />
-=======
         <IconTokenSearch size={64} color="var(--color-icon-muted)" />
->>>>>>> 273c1ded
         <div className="token-list-placeholder__text">
           {this.context.t('addAcquiredTokens')}
         </div>
