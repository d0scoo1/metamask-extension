--- conflicted
+++ resolved
@@ -833,61 +833,6 @@
     });
   });
 
-<<<<<<< HEAD
-  describe('#signTx', () => {
-    beforeEach(() => {
-      global.ethQuery = sinon.createStubInstance(EthQuery);
-    });
-
-    afterEach(() => {
-      sinon.restore();
-    });
-
-    it('calls sendTransaction in global ethQuery', async () => {
-      const store = mockStore();
-
-      actions._setBackgroundConnection(background);
-
-      await store.dispatch(actions.signTx());
-
-      expect(global.ethQuery.sendTransaction.callCount).toStrictEqual(1);
-    });
-
-    it('errors in when sendTransaction throws', async () => {
-      const store = mockStore();
-      const expectedActions = [
-        { type: 'SHOW_LOADING_INDICATION', value: undefined },
-        { type: 'DISPLAY_WARNING', value: 'error' },
-        { type: 'HIDE_LOADING_INDICATION' },
-        { type: 'SHOW_CONF_TX_PAGE', id: undefined },
-      ];
-
-      global.ethQuery.sendTransaction.callsFake((_, callback) => {
-        callback(new Error('error'));
-      });
-
-      actions._setBackgroundConnection(background);
-
-      await store.dispatch(actions.signTx());
-      expect(store.getActions()).toStrictEqual(expectedActions);
-    });
-  });
-
-  describe('#signTokenTx', () => {
-    it('calls eth.contract', async () => {
-      global.eth = {
-        contract: sinon.stub(),
-      };
-
-      const store = mockStore();
-
-      await store.dispatch(actions.signTokenTx());
-      expect(global.eth.contract.callCount).toStrictEqual(1);
-    });
-  });
-
-=======
->>>>>>> 23a85982
   describe('#updateTransaction', () => {
     const txParams = {
       from: '0x1',
